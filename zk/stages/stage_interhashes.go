--- conflicted
+++ resolved
@@ -803,13 +803,6 @@
 		bigTxNo := big.NewInt(0)
 		bigTxNo.SetUint64(blockNo)
 
-<<<<<<< HEAD
-		log.Error(fmt.Sprintf("[zkevm] - txno: %d", blockNo))
-		log.Error(fmt.Sprintf("[zkevm] - expected root: %s", expectedRootHash.Hex()))
-		log.Error(fmt.Sprintf("[zkevm] - actual root: %s", hash.Hex()))
-
-=======
->>>>>>> 7393c152
 		sr, err := stateRootByTxNo(bigTxNo, cfg.zk.L2RpcUrl)
 		if err != nil {
 			return err
