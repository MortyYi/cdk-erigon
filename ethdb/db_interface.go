// Copyright 2018 The go-ethereum Authors
// This file is part of the go-ethereum library.
//
// The go-ethereum library is free software: you can redistribute it and/or modify
// it under the terms of the GNU Lesser General Public License as published by
// the Free Software Foundation, either version 3 of the License, or
// (at your option) any later version.
//
// The go-ethereum library is distributed in the hope that it will be useful,
// but WITHOUT ANY WARRANTY; without even the implied warranty of
// MERCHANTABILITY or FITNESS FOR A PARTICULAR PURPOSE. See the
// GNU Lesser General Public License for more details.
//
// You should have received a copy of the GNU Lesser General Public License
// along with the go-ethereum library. If not, see <http://www.gnu.org/licenses/>.

package ethdb

import (
	"errors"

	"github.com/ledgerwatch/erigon-lib/kv"
)

// DESCRIBED: For info on database buckets see docs/programmers_guide/db_walkthrough.MD

// ErrKeyNotFound is returned when key isn't found in the database.
var ErrKeyNotFound = errors.New("db: key not found")

<<<<<<< HEAD
type TxFlags uint

const (
	RW TxFlags = 0x00 // default
	RO TxFlags = 0x02
)

// Database wraps all database operations. All methods are safe for concurrent use.
type Database interface {
	kv.Getter
	kv.Putter
	kv.Deleter
	kv.Closer

	Last(bucket string) ([]byte, []byte, error)

	IncrementSequence(bucket string, amount uint64) (uint64, error)
	ReadSequence(bucket string) (uint64, error)
}

// MinDatabase is a minimalistic version of the Database interface.
type MinDatabase interface {
	Get(bucket string, key []byte) ([]byte, error)
	Put(table string, k, v []byte) error
	Delete(table string, k []byte) error
}

// DbWithPendingMutations is an extended version of the Database,
// where all changes are first made in memory.
// Later they can either be committed to the database or rolled back.
type DbWithPendingMutations interface {
	Database

	// Commit - commits transaction (or flush data into underlying db object in case of `mutation`)
	//
	// Common pattern:
	//
	// tx := db.Begin()
	// defer tx.Rollback()
	// ... some calculations on `tx`
	// tx.Commit()
	//
	Flush(ctx context.Context, tx kv.RwTx) error

	Rollback()
	BatchSize() int
}

=======
>>>>>>> 62395c76
type HasTx interface {
	Tx() kv.Tx
}<|MERGE_RESOLUTION|>--- conflicted
+++ resolved
@@ -27,57 +27,6 @@
 // ErrKeyNotFound is returned when key isn't found in the database.
 var ErrKeyNotFound = errors.New("db: key not found")
 
-<<<<<<< HEAD
-type TxFlags uint
-
-const (
-	RW TxFlags = 0x00 // default
-	RO TxFlags = 0x02
-)
-
-// Database wraps all database operations. All methods are safe for concurrent use.
-type Database interface {
-	kv.Getter
-	kv.Putter
-	kv.Deleter
-	kv.Closer
-
-	Last(bucket string) ([]byte, []byte, error)
-
-	IncrementSequence(bucket string, amount uint64) (uint64, error)
-	ReadSequence(bucket string) (uint64, error)
-}
-
-// MinDatabase is a minimalistic version of the Database interface.
-type MinDatabase interface {
-	Get(bucket string, key []byte) ([]byte, error)
-	Put(table string, k, v []byte) error
-	Delete(table string, k []byte) error
-}
-
-// DbWithPendingMutations is an extended version of the Database,
-// where all changes are first made in memory.
-// Later they can either be committed to the database or rolled back.
-type DbWithPendingMutations interface {
-	Database
-
-	// Commit - commits transaction (or flush data into underlying db object in case of `mutation`)
-	//
-	// Common pattern:
-	//
-	// tx := db.Begin()
-	// defer tx.Rollback()
-	// ... some calculations on `tx`
-	// tx.Commit()
-	//
-	Flush(ctx context.Context, tx kv.RwTx) error
-
-	Rollback()
-	BatchSize() int
-}
-
-=======
->>>>>>> 62395c76
 type HasTx interface {
 	Tx() kv.Tx
 }