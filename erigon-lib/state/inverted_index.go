--- conflicted
+++ resolved
@@ -186,7 +186,6 @@
 	return
 }
 
-<<<<<<< HEAD
 func (ii *InvertedIndex) OpenList(fNames []string) error {
 	{
 		if ii.withLocalityIndex {
@@ -200,15 +199,6 @@
 			if err := ii.coldLocalityIdx.OpenList(accFiles); err != nil {
 				return err
 			}
-=======
-func (ii *InvertedIndex) OpenList(fNames, warmFNames []string) error {
-	if ii.withLocalityIndex {
-		if err := ii.warmLocalityIdx.OpenList(warmFNames); err != nil {
-			return err
-		}
-		if err := ii.coldLocalityIdx.OpenList(fNames); err != nil {
-			return err
->>>>>>> e1357618
 		}
 	}
 
