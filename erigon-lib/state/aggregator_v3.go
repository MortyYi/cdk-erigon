--- conflicted
+++ resolved
@@ -701,18 +701,8 @@
 func (ac *AggregatorV3Context) maxTxNumInDomainFiles(cold bool) uint64 {
 	return cmp.Min(
 		cmp.Min(
-<<<<<<< HEAD
-			cmp.Min(
-				ac.account.maxTxNumInDomainFiles(cold),
-				ac.code.maxTxNumInDomainFiles(cold)),
-			cmp.Min(
-				ac.storage.maxTxNumInDomainFiles(cold),
-				ac.commitment.maxTxNumInDomainFiles(cold)),
-		),
-=======
 			ac.account.maxTxNumInDomainFiles(cold),
 			ac.code.maxTxNumInDomainFiles(cold)),
->>>>>>> ada06088
 		cmp.Min(
 			ac.storage.maxTxNumInDomainFiles(cold),
 			ac.commitment.maxTxNumInDomainFiles(cold)),
@@ -821,10 +811,6 @@
 	}
 
 	domainBlockNumProgress := tx2block(maxTxNum)
-<<<<<<< HEAD
-
-=======
->>>>>>> ada06088
 	str := make([]string, 0, len(ac.account.files))
 	for _, item := range ac.account.files {
 		bn := tx2block(item.endTxNum)
