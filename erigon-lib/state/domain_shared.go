package state

import (
	"bytes"
	"container/heap"
	"context"
	"encoding/binary"
	"fmt"
	"sync"
	"sync/atomic"
	"time"
	"unsafe"

	"github.com/ledgerwatch/log/v3"
	btree2 "github.com/tidwall/btree"

	"github.com/ledgerwatch/erigon-lib/commitment"
	"github.com/ledgerwatch/erigon-lib/common"
	"github.com/ledgerwatch/erigon-lib/kv"
	"github.com/ledgerwatch/erigon-lib/kv/rawdbv3"
)

// KvList sort.Interface to sort write list by keys
type KvList struct {
	Keys []string
	Vals [][]byte
}

func (l *KvList) Push(key string, val []byte) {
	l.Keys = append(l.Keys, key)
	l.Vals = append(l.Vals, val)
}

func (l *KvList) Len() int {
	return len(l.Keys)
}

func (l *KvList) Less(i, j int) bool {
	return l.Keys[i] < l.Keys[j]
}

func (l *KvList) Swap(i, j int) {
	l.Keys[i], l.Keys[j] = l.Keys[j], l.Keys[i]
	l.Vals[i], l.Vals[j] = l.Vals[j], l.Vals[i]
}

type SharedDomains struct {
	aggCtx *AggregatorV3Context
	roTx   kv.Tx

	txNum    atomic.Uint64
	blockNum atomic.Uint64
	estSize  atomic.Uint64
	trace    bool
	muMaps   sync.RWMutex
	walLock  sync.RWMutex

	account    map[string][]byte
	code       map[string][]byte
	storage    *btree2.Map[string, []byte]
	commitment map[string][]byte
	Account    *Domain
	Storage    *Domain
	Code       *Domain
	Commitment *DomainCommitted
	TracesTo   *InvertedIndex
	LogAddrs   *InvertedIndex
	LogTopics  *InvertedIndex
	TracesFrom *InvertedIndex
}

func NewSharedDomains(a, c, s *Domain, comm *DomainCommitted) *SharedDomains {
	sd := &SharedDomains{
		Account:    a,
		account:    map[string][]byte{},
		Code:       c,
		code:       map[string][]byte{},
		Storage:    s,
		storage:    btree2.NewMap[string, []byte](128),
		Commitment: comm,
		commitment: map[string][]byte{},
	}

	sd.Commitment.ResetFns(sd.branchFn, sd.accountFn, sd.storageFn)
	return sd
}

func (sd *SharedDomains) SetInvertedIndices(tracesTo, tracesFrom, logAddrs, logTopics *InvertedIndex) {
	sd.TracesTo = tracesTo
	sd.TracesFrom = tracesFrom
	sd.LogAddrs = logAddrs
	sd.LogTopics = logTopics
}

// aggregator context should call aggCtx.Unwind before this one.
func (sd *SharedDomains) Unwind(ctx context.Context, rwTx kv.RwTx, txUnwindTo uint64) error {
	sd.ClearRam(true)

<<<<<<< HEAD
	bn, txn, _, err := sd.SeekCommitment(0, txUnwindTo)
	fmt.Printf("Unwinded domains to block %d, txn %d wanted to %d\n", bn, txn, txUnwindTo)
	return err
}

func (sd *SharedDomains) SeekCommitment(fromTx, toTx uint64) (bn, txn, blockBeginOfft uint64, err error) {
	bn, txn, err = sd.Commitment.SeekCommitment(fromTx, toTx, sd.aggCtx.commitment)
	if err != nil {
		return 0, 0, 0, err
=======
	// TODO what if unwinded to the middle of block? It should cause one more unwind until block beginning or end is not found.
	_, err := sd.SeekCommitment(0, txUnwindTo)
	fmt.Printf("Unwinded domains to block %d, txn %d wanted to %d\n", sd.BlockNum(), sd.TxNum(), txUnwindTo)
	return err
}

func (sd *SharedDomains) SeekCommitment(fromTx, toTx uint64) (txsFromBlockBeginning uint64, err error) {
	bn, txn, err := sd.Commitment.SeekCommitment(fromTx, toTx, sd.aggCtx.commitment)
	if err != nil {
		return 0, err
>>>>>>> bda29b2a
	}

	ok, blockNum, err := rawdbv3.TxNums.FindBlockNum(sd.roTx, txn)
	if ok {
		if err != nil {
<<<<<<< HEAD
			return 0, 0, blockBeginOfft, fmt.Errorf("failed to find blockNum for txNum %d ok=%t : %w", txn, ok, err)
=======
			return txsFromBlockBeginning, fmt.Errorf("failed to find blockNum for txNum %d ok=%t : %w", txn, ok, err)
>>>>>>> bda29b2a
		}

		firstTxInBlock, err := rawdbv3.TxNums.Min(sd.roTx, blockNum)
		if err != nil {
<<<<<<< HEAD
			return 0, 0, blockBeginOfft, fmt.Errorf("failed to find first txNum in block %d : %w", blockNum, err)
		}
		lastTxInBlock, err := rawdbv3.TxNums.Max(sd.roTx, blockNum)
		if err != nil {
			return 0, 0, blockBeginOfft, fmt.Errorf("failed to find last txNum in block %d : %w", blockNum, err)
=======
			return txsFromBlockBeginning, fmt.Errorf("failed to find first txNum in block %d : %w", blockNum, err)
		}
		lastTxInBlock, err := rawdbv3.TxNums.Max(sd.roTx, blockNum)
		if err != nil {
			return txsFromBlockBeginning, fmt.Errorf("failed to find last txNum in block %d : %w", blockNum, err)
>>>>>>> bda29b2a
		}
		fmt.Printf("[commitment] found block %d tx %d. DB found block %d, firstTxInBlock %d, lastTxInBlock %d\n", bn, txn, blockNum, firstTxInBlock, lastTxInBlock)
		if txn > firstTxInBlock {
			txn++ // has to move txn cuz state committed at txNum-1 to be included in latest file
<<<<<<< HEAD
			blockBeginOfft = txn - firstTxInBlock
		}
		fmt.Printf("[commitment] block tx range -%d |%d| %d\n", blockBeginOfft, txn, lastTxInBlock-txn)
=======
			txsFromBlockBeginning = txn - firstTxInBlock
		}
		fmt.Printf("[commitment] block tx range -%d |%d| %d\n", txsFromBlockBeginning, txn, lastTxInBlock-txn)
>>>>>>> bda29b2a
		if txn == lastTxInBlock {
			blockNum++
		} else {
			txn = firstTxInBlock
		}
	} else {
		blockNum = bn
		if blockNum != 0 {
			txn++
		}
<<<<<<< HEAD
=======
		fmt.Printf("[commitment] found block %d tx %d. No DB info about block first/last txnum has been found\n", blockNum, txn)
>>>>>>> bda29b2a
	}

	sd.SetBlockNum(blockNum)
	sd.SetTxNum(txn)
	return
}

func (sd *SharedDomains) ClearRam(resetCommitment bool) {
	sd.muMaps.Lock()
	defer sd.muMaps.Unlock()
	log.Debug("ClearRam", "commitment", resetCommitment, "tx", sd.txNum.Load(), "block", sd.blockNum.Load())
	sd.account = map[string][]byte{}
	sd.code = map[string][]byte{}
	sd.commitment = map[string][]byte{}
	if resetCommitment {
		sd.Commitment.updates.List(true)
		sd.Commitment.patriciaTrie.Reset()
	}

	sd.storage = btree2.NewMap[string, []byte](128)
	sd.estSize.Store(0)
}

func (sd *SharedDomains) put(table kv.Domain, key, val []byte) {
	sd.muMaps.Lock()
	sd.puts(table, key, val)
	sd.muMaps.Unlock()
}

func (sd *SharedDomains) puts(table kv.Domain, key []byte, val []byte) {
	keyS := string(key)
	switch table {
	case kv.AccountsDomain:
		if old, ok := sd.account[keyS]; ok {
			sd.estSize.Add(uint64(len(val) - len(old)))
		} else {
			sd.estSize.Add(uint64(len(key) + len(val)))
		}
		sd.account[keyS] = val
	case kv.CodeDomain:
		if old, ok := sd.code[keyS]; ok {
			sd.estSize.Add(uint64(len(val) - len(old)))
		} else {
			sd.estSize.Add(uint64(len(key) + len(val)))
		}
		sd.code[keyS] = val
	case kv.StorageDomain:
		if old, ok := sd.storage.Set(keyS, val); ok {
			sd.estSize.Add(uint64(len(val) - len(old)))
		} else {
			sd.estSize.Add(uint64(len(key) + len(val)))
		}
	case kv.CommitmentDomain:
		if old, ok := sd.commitment[keyS]; ok {
			sd.estSize.Add(uint64(len(val) - len(old)))
		} else {
			sd.estSize.Add(uint64(len(key) + len(val)))
		}
		sd.commitment[keyS] = val
	default:
		panic(fmt.Errorf("sharedDomains put to invalid table %s", table))
	}
}

// Get returns cached value by key. Cache is invalidated when associated WAL is flushed
func (sd *SharedDomains) Get(table kv.Domain, key []byte) (v []byte, ok bool) {
	sd.muMaps.RLock()
	v, ok = sd.get(table, key)
	sd.muMaps.RUnlock()
	return v, ok
}

func (sd *SharedDomains) get(table kv.Domain, key []byte) (v []byte, ok bool) {
	keyS := *(*string)(unsafe.Pointer(&key))
	//keyS := string(key)
	switch table {
	case kv.AccountsDomain:
		v, ok = sd.account[keyS]
	case kv.CodeDomain:
		v, ok = sd.code[keyS]
	case kv.StorageDomain:
		v, ok = sd.storage.Get(keyS)
	case kv.CommitmentDomain:
		v, ok = sd.commitment[keyS]
	default:
		panic(table)
	}
	return v, ok
}

func (sd *SharedDomains) SizeEstimate() uint64 {
	return sd.estSize.Load() * 2 // multiply 2 here, to cover data-structures overhead. more precise accounting - expensive.
}

func (sd *SharedDomains) LatestCommitment(prefix []byte) ([]byte, error) {
	v0, ok := sd.Get(kv.CommitmentDomain, prefix)
	if ok {
		return v0, nil
	}
	v, _, err := sd.aggCtx.GetLatest(kv.CommitmentDomain, prefix, nil, sd.roTx)
	if err != nil {
		return nil, fmt.Errorf("commitment prefix %x read error: %w", prefix, err)
	}
	return v, nil
}

func (sd *SharedDomains) LatestCode(addr []byte) ([]byte, error) {
	v0, ok := sd.Get(kv.CodeDomain, addr)
	if ok {
		return v0, nil
	}
	v, _, err := sd.aggCtx.GetLatest(kv.CodeDomain, addr, nil, sd.roTx)
	if err != nil {
		return nil, fmt.Errorf("code %x read error: %w", addr, err)
	}
	return v, nil
}

func (sd *SharedDomains) LatestAccount(addr []byte) ([]byte, error) {
	var v0, v []byte
	var err error
	var ok bool

	//defer func() {
	//	curious := "0da27ef618846cfa981516da2891fe0693a54f8418b85c91c384d2c0f4e14727"
	//	if bytes.Equal(hexutility.MustDecodeString(curious), addr) {
	//		fmt.Printf("found %s vDB/File %x vCache %x step %d\n", curious, v, v0, sd.txNum.Load()/sd.Account.aggregationStep)
	//	}
	//}()
	v0, ok = sd.Get(kv.AccountsDomain, addr)
	if ok {
		return v0, nil
	}
	v, _, err = sd.aggCtx.GetLatest(kv.AccountsDomain, addr, nil, sd.roTx)
	if err != nil {
		return nil, fmt.Errorf("account %x read error: %w", addr, err)
	}
	return v, nil
}

const CodeSizeTableFake = "CodeSize"

func (sd *SharedDomains) ReadsValid(readLists map[string]*KvList) bool {
	sd.muMaps.RLock()
	defer sd.muMaps.RUnlock()

	for table, list := range readLists {
		switch table {
		case string(kv.AccountsDomain):
			m := sd.account
			for i, key := range list.Keys {
				if val, ok := m[key]; ok {
					if !bytes.Equal(list.Vals[i], val) {
						return false
					}
				}
			}
		case string(kv.CodeDomain):
			m := sd.code
			for i, key := range list.Keys {
				if val, ok := m[key]; ok {
					if !bytes.Equal(list.Vals[i], val) {
						return false
					}
				}
			}
		case string(kv.StorageDomain):
			m := sd.storage
			for i, key := range list.Keys {
				if val, ok := m.Get(key); ok {
					if !bytes.Equal(list.Vals[i], val) {
						return false
					}
				}
			}
		case CodeSizeTableFake:
			m := sd.code
			for i, key := range list.Keys {
				if val, ok := m[key]; ok {
					if binary.BigEndian.Uint64(list.Vals[i]) != uint64(len(val)) {
						return false
					}
				}
			}
		default:
			panic(table)
		}
	}

	return true
}

func (sd *SharedDomains) LatestStorage(addrLoc []byte) ([]byte, error) {
	//a := make([]byte, 0, len(addr)+len(loc))
	v0, ok := sd.Get(kv.StorageDomain, addrLoc)
	if ok {
		return v0, nil
	}
	v, _, err := sd.aggCtx.GetLatest(kv.StorageDomain, addrLoc, nil, sd.roTx)
	if err != nil {
		return nil, fmt.Errorf("storage %x read error: %w", addrLoc, err)
	}
	return v, nil
}

func (sd *SharedDomains) branchFn(pref []byte) ([]byte, error) {
	v, err := sd.LatestCommitment(pref)
	if err != nil {
		return nil, fmt.Errorf("branchFn failed: %w", err)
	}
	//fmt.Printf("branchFn[sd]: %x: %x\n", pref, v)
	if len(v) == 0 {
		return nil, nil
	}
	// skip touchmap
	return v[2:], nil
}

func (sd *SharedDomains) accountFn(plainKey []byte, cell *commitment.Cell) error {
	encAccount, err := sd.LatestAccount(plainKey)
	if err != nil {
		return fmt.Errorf("accountFn failed: %w", err)
	}
	cell.Nonce = 0
	cell.Balance.Clear()
	if len(encAccount) > 0 {
		nonce, balance, chash := DecodeAccountBytes(encAccount)
		cell.Nonce = nonce
		cell.Balance.Set(balance)
		if len(chash) > 0 {
			copy(cell.CodeHash[:], chash)
		}
		//fmt.Printf("accountFn[sd]: %x: n=%d b=%d ch=%x\n", plainKey, nonce, balance, chash)
	}

	code, err := sd.LatestCode(plainKey)
	if err != nil {
		return fmt.Errorf("accountFn[sd]: failed to read latest code: %w", err)
	}
	if len(code) > 0 {
		//fmt.Printf("accountFn[sd]: code %x - %x\n", plainKey, code)
		sd.Commitment.updates.keccak.Reset()
		sd.Commitment.updates.keccak.Write(code)
		sd.Commitment.updates.keccak.Read(cell.CodeHash[:])
	} else {
		cell.CodeHash = commitment.EmptyCodeHashArray
	}
	cell.Delete = len(encAccount) == 0 && len(code) == 0
	return nil
}

func (sd *SharedDomains) storageFn(plainKey []byte, cell *commitment.Cell) error {
	// Look in the summary table first
	//addr, loc := splitKey(plainKey)
	enc, err := sd.LatestStorage(plainKey)
	if err != nil {
		return err
	}
	//fmt.Printf("storageFn[sd]: %x|%x - %x\n", addr, loc, enc)
	cell.StorageLen = len(enc)
	copy(cell.Storage[:], enc)
	cell.Delete = cell.StorageLen == 0
	return nil
}

func (sd *SharedDomains) UpdateAccountData(addr []byte, account, prevAccount []byte) error {
	sd.Commitment.TouchPlainKey(addr, account, sd.Commitment.TouchAccount)
	sd.put(kv.AccountsDomain, addr, account)
	return sd.Account.PutWithPrev(addr, nil, account, prevAccount)
}

func (sd *SharedDomains) UpdateAccountCode(addr, code []byte) error {
	sd.Commitment.TouchPlainKey(addr, code, sd.Commitment.TouchCode)
	prevCode, _ := sd.LatestCode(addr)
	if bytes.Equal(prevCode, code) {
		return nil
	}
	sd.put(kv.CodeDomain, addr, code)
	if len(code) == 0 {
		return sd.Code.DeleteWithPrev(addr, nil, prevCode)
	}
	return sd.Code.PutWithPrev(addr, nil, code, prevCode)
}

func (sd *SharedDomains) UpdateCommitmentData(prefix []byte, data, prev []byte) error {
	sd.put(kv.CommitmentDomain, prefix, data)
	return sd.Commitment.PutWithPrev(prefix, nil, data, prev)
}

func (sd *SharedDomains) DeleteAccount(addr, prev []byte) error {
	sd.Commitment.TouchPlainKey(addr, nil, sd.Commitment.TouchAccount)

	sd.put(kv.AccountsDomain, addr, nil)
	if err := sd.Account.DeleteWithPrev(addr, nil, prev); err != nil {
		return err
	}

	// commitment delete already has been applied via account
	pc, err := sd.LatestCode(addr)
	if err != nil {
		return err
	}
	if len(pc) > 0 {
		sd.Commitment.TouchPlainKey(addr, nil, sd.Commitment.TouchCode)
		sd.put(kv.CodeDomain, addr, nil)
		if err := sd.Code.DeleteWithPrev(addr, nil, pc); err != nil {
			return err
		}
	}

	// bb, _ := hex.DecodeString("d96d1b15d6bec8e7d37038237b1e913ad99f7dee")
	// if bytes.Equal(bb, addr) {
	// 	fmt.Printf("delete account %x \n", addr)
	// }

	type pair struct{ k, v []byte }
	tombs := make([]pair, 0, 8)
	err = sd.IterateStoragePrefix(sd.roTx, addr, func(k, v []byte) {
		tombs = append(tombs, pair{k, v})
	})
	if err != nil {
		return err
	}

	for _, tomb := range tombs {
		sd.put(kv.StorageDomain, tomb.k, nil)
		sd.Commitment.TouchPlainKey(tomb.k, nil, sd.Commitment.TouchStorage)
		err = sd.Storage.DeleteWithPrev(tomb.k, nil, tomb.v)
		if err != nil {
			return err
		}
	}
	return nil
}

func (sd *SharedDomains) WriteAccountStorage(addr, loc []byte, value, preVal []byte) error {
	composite := addr
	if loc != nil { // if caller passed already `composite` key, then just use it. otherwise join parts
		composite = make([]byte, 0, len(addr)+len(loc))
		composite = append(append(composite, addr...), loc...)
	}
	sd.Commitment.TouchPlainKey(composite, value, sd.Commitment.TouchStorage)
	sd.put(kv.StorageDomain, composite, value)
	if len(value) == 0 {
		return sd.Storage.DeleteWithPrev(composite, nil, preVal)
	}
	return sd.Storage.PutWithPrev(composite, nil, value, preVal)
}

func (sd *SharedDomains) IndexAdd(table kv.InvertedIdx, key []byte) (err error) {
	switch table {
	case kv.LogAddrIdx, kv.TblLogAddressIdx:
		err = sd.LogAddrs.Add(key)
	case kv.LogTopicIdx, kv.TblLogTopicsIdx, kv.LogTopicIndex:
		err = sd.LogTopics.Add(key)
	case kv.TblTracesToIdx:
		err = sd.TracesTo.Add(key)
	case kv.TblTracesFromIdx:
		err = sd.TracesFrom.Add(key)
	default:
		panic(fmt.Errorf("unknown shared index %s", table))
	}
	return err
}

func (sd *SharedDomains) SetContext(ctx *AggregatorV3Context) {
	sd.aggCtx = ctx
}

func (sd *SharedDomains) SetTx(tx kv.RwTx) {
	sd.roTx = tx
	sd.Commitment.SetTx(tx)
	sd.Code.SetTx(tx)
	sd.Account.SetTx(tx)
	sd.Storage.SetTx(tx)
	sd.TracesTo.SetTx(tx)
	sd.TracesFrom.SetTx(tx)
	sd.LogAddrs.SetTx(tx)
	sd.LogTopics.SetTx(tx)
}

// SetTxNum sets txNum for all domains as well as common txNum for all domains
// Requires for sd.rwTx because of commitment evaluation in shared domains if aggregationStep is reached
func (sd *SharedDomains) SetTxNum(txNum uint64) {
	if txNum%sd.Account.aggregationStep == 0 { //
		// We do not update txNum before commitment cuz otherwise committed state will be in the beginning of next file, not in the latest.
		// That's why we need to make txnum++ on SeekCommitment to get exact txNum for the latest committed state.
		_, err := sd.Commit(true, sd.trace)
		if err != nil {
			panic(err)
		}
	}

	sd.txNum.Store(txNum)
	sd.Account.SetTxNum(txNum)
	sd.Code.SetTxNum(txNum)
	sd.Storage.SetTxNum(txNum)
	sd.Commitment.SetTxNum(txNum)
	sd.TracesTo.SetTxNum(txNum)
	sd.TracesFrom.SetTxNum(txNum)
	sd.LogAddrs.SetTxNum(txNum)
	sd.LogTopics.SetTxNum(txNum)
}

func (sd *SharedDomains) TxNum() uint64 { return sd.txNum.Load() }

func (sd *SharedDomains) BlockNum() uint64 { return sd.blockNum.Load() }

func (sd *SharedDomains) SetBlockNum(blockNum uint64) {
	sd.blockNum.Store(blockNum)
}

func (sd *SharedDomains) Commit(saveStateAfter, trace bool) (rootHash []byte, err error) {
	//t := time.Now()
	//defer func() { log.Info("[dbg] [agg] commitment", "took", time.Since(t)) }()

	// if commitment mode is Disabled, there will be nothing to compute on.
	mxCommitmentRunning.Inc()
	defer mxCommitmentRunning.Dec()

	rootHash, branchNodeUpdates, err := sd.Commitment.ComputeCommitment(trace)
	if err != nil {
		return nil, err
	}

	defer func(t time.Time) { mxCommitmentWriteTook.UpdateDuration(t) }(time.Now())
<<<<<<< HEAD

=======
>>>>>>> bda29b2a
	for pref, update := range branchNodeUpdates {
		prefix := []byte(pref)

		stateValue, err := sd.LatestCommitment(prefix)
		if err != nil {
			return nil, err
		}
		stated := commitment.BranchData(stateValue)
		merged, err := sd.Commitment.branchMerger.Merge(stated, update)
		if err != nil {
			return nil, err
		}
		if bytes.Equal(stated, merged) {
			continue
		}
		if trace {
			fmt.Printf("sd computeCommitment merge [%x] [%x]+[%x]=>[%x]\n", prefix, stated, update, merged)
		}

		if err = sd.UpdateCommitmentData(prefix, merged, stated); err != nil {
			return nil, err
		}
		mxCommitmentBranchUpdates.Inc()
	}

	if saveStateAfter {
		if err := sd.Commitment.storeCommitmentState(sd.blockNum.Load(), rootHash); err != nil {
			return nil, err
		}
	}
	return rootHash, nil
}

// IterateStoragePrefix iterates over key-value pairs of the storage domain that start with given prefix
// Such iteration is not intended to be used in public API, therefore it uses read-write transaction
// inside the domain. Another version of this for public API use needs to be created, that uses
// roTx instead and supports ending the iterations before it reaches the end.
func (sd *SharedDomains) IterateStoragePrefix(roTx kv.Tx, prefix []byte, it func(k, v []byte)) error {
	sc := sd.Storage.MakeContext()
	defer sc.Close()

	// return sc.IteratePrefix(roTx, prefix, it)
	sd.Storage.stats.FilesQueries.Add(1)

	var cp CursorHeap
	cpPtr := &cp
	heap.Init(cpPtr)
	var k, v []byte
	var err error

	iter := sd.storage.Iter()
	if iter.Seek(string(prefix)) {
		kx := iter.Key()
		v = iter.Value()
		k = []byte(kx)

		if len(kx) > 0 && bytes.HasPrefix(k, prefix) {
			heap.Push(cpPtr, &CursorItem{t: RAM_CURSOR, key: common.Copy(k), val: common.Copy(v), iter: iter, endTxNum: sd.txNum.Load(), reverse: true})
		}
	}

	keysCursor, err := roTx.CursorDupSort(sd.Storage.keysTable)
	if err != nil {
		return err
	}
	defer keysCursor.Close()
	if k, v, err = keysCursor.Seek(prefix); err != nil {
		return err
	}
	if k != nil && bytes.HasPrefix(k, prefix) {
		keySuffix := make([]byte, len(k)+8)
		copy(keySuffix, k)
		copy(keySuffix[len(k):], v)
		step := ^binary.BigEndian.Uint64(v)
		txNum := step * sd.Storage.aggregationStep
		if v, err = roTx.GetOne(sd.Storage.valsTable, keySuffix); err != nil {
			return err
		}
		heap.Push(cpPtr, &CursorItem{t: DB_CURSOR, key: k, val: v, c: keysCursor, endTxNum: txNum, reverse: true})
	}

	sctx := sd.aggCtx.storage
	for _, item := range sctx.files {
		gg := NewArchiveGetter(item.src.decompressor.MakeGetter(), sd.Storage.compression)
		cursor, err := item.src.bindex.Seek(gg, prefix)
		if err != nil {
			return err
		}
		if cursor == nil {
			continue
		}
		cursor.getter = gg

		key := cursor.Key()
		if key != nil && bytes.HasPrefix(key, prefix) {
			val := cursor.Value()
			heap.Push(cpPtr, &CursorItem{t: FILE_CURSOR, key: key, val: val, btCursor: cursor, endTxNum: item.endTxNum, reverse: true})
		}
	}

	for cp.Len() > 0 {
		lastKey := common.Copy(cp[0].key)
		lastVal := common.Copy(cp[0].val)
		// Advance all the items that have this key (including the top)
		for cp.Len() > 0 && bytes.Equal(cp[0].key, lastKey) {
			ci1 := heap.Pop(cpPtr).(*CursorItem)
			switch ci1.t {
			case RAM_CURSOR:
				if ci1.iter.Next() {
					k = []byte(ci1.iter.Key())
					if k != nil && bytes.HasPrefix(k, prefix) {
						ci1.key = common.Copy(k)
						ci1.val = common.Copy(ci1.iter.Value())
						heap.Push(cpPtr, ci1)
					}
				}
			case FILE_CURSOR:
				if UseBtree || UseBpsTree {
					if ci1.btCursor.Next() {
						ci1.key = ci1.btCursor.Key()
						if ci1.key != nil && bytes.HasPrefix(ci1.key, prefix) {
							ci1.val = ci1.btCursor.Value()
							heap.Push(cpPtr, ci1)
						}
					}
				} else {
					ci1.dg.Reset(ci1.latestOffset)
					if !ci1.dg.HasNext() {
						break
					}
					key, _ := ci1.dg.Next(nil)
					if key != nil && bytes.HasPrefix(key, prefix) {
						ci1.key = key
						ci1.val, ci1.latestOffset = ci1.dg.Next(nil)
						heap.Push(cpPtr, ci1)
					}
				}
			case DB_CURSOR:
				k, v, err = ci1.c.NextNoDup()
				if err != nil {
					return err
				}

				if k != nil && bytes.HasPrefix(k, prefix) {
					ci1.key = common.Copy(k)
					keySuffix := make([]byte, len(k)+8)
					copy(keySuffix, k)
					copy(keySuffix[len(k):], v)
					if v, err = roTx.GetOne(sd.Storage.valsTable, keySuffix); err != nil {
						return err
					}
					ci1.val = common.Copy(v)
					heap.Push(cpPtr, ci1)
				}
			}
		}
		if len(lastVal) > 0 {
			it(lastKey, lastVal)
		}
	}
	return nil
}

func (sd *SharedDomains) Close() {
	//sd.FinishWrites()
	sd.account = nil
	sd.code = nil
	sd.storage = nil
	sd.commitment = nil
}

// StartWrites - pattern: `defer domains.StartWrites().FinishWrites()`
func (sd *SharedDomains) StartWrites() *SharedDomains {
	sd.walLock.Lock()
	defer sd.walLock.Unlock()

	sd.Account.StartWrites()
	sd.Storage.StartWrites()
	sd.Code.StartWrites()
	sd.Commitment.StartWrites()
	sd.LogAddrs.StartWrites()
	sd.LogTopics.StartWrites()
	sd.TracesFrom.StartWrites()
	sd.TracesTo.StartWrites()

	if sd.account == nil {
		sd.account = map[string][]byte{}
	}
	if sd.commitment == nil {
		sd.commitment = map[string][]byte{}
	}
	if sd.code == nil {
		sd.code = map[string][]byte{}
	}
	if sd.storage == nil {
		sd.storage = btree2.NewMap[string, []byte](128)
	}
	return sd
}

func (sd *SharedDomains) StartUnbufferedWrites() *SharedDomains {
	sd.walLock.Lock()
	defer sd.walLock.Unlock()

	sd.Account.StartUnbufferedWrites()
	sd.Storage.StartUnbufferedWrites()
	sd.Code.StartUnbufferedWrites()
	sd.Commitment.StartUnbufferedWrites()
	sd.LogAddrs.StartUnbufferedWrites()
	sd.LogTopics.StartUnbufferedWrites()
	sd.TracesFrom.StartUnbufferedWrites()
	sd.TracesTo.StartUnbufferedWrites()

	if sd.account == nil {
		sd.account = map[string][]byte{}
	}
	if sd.commitment == nil {
		sd.commitment = map[string][]byte{}
	}
	if sd.code == nil {
		sd.code = map[string][]byte{}
	}
	if sd.storage == nil {
		sd.storage = btree2.NewMap[string, []byte](128)
	}

	return sd
}

func (sd *SharedDomains) FinishWrites() {
	sd.walLock.Lock()
	defer sd.walLock.Unlock()

	sd.Account.FinishWrites()
	sd.Storage.FinishWrites()
	sd.Code.FinishWrites()
	sd.Commitment.FinishWrites()
	sd.LogAddrs.FinishWrites()
	sd.LogTopics.FinishWrites()
	sd.TracesFrom.FinishWrites()
	sd.TracesTo.FinishWrites()
}

func (sd *SharedDomains) BatchHistoryWriteStart() *SharedDomains {
	sd.walLock.RLock()
	return sd
}

func (sd *SharedDomains) BatchHistoryWriteEnd() {
	sd.walLock.RUnlock()
}

func (sd *SharedDomains) rotate() []flusher {
	sd.walLock.Lock()
	defer sd.walLock.Unlock()
	return []flusher{
		sd.Account.Rotate(),
		sd.Storage.Rotate(),
		sd.Code.Rotate(),
		sd.Commitment.Domain.Rotate(),
		sd.LogAddrs.Rotate(),
		sd.LogTopics.Rotate(),
		sd.TracesFrom.Rotate(),
		sd.TracesTo.Rotate(),
	}
}

func (sd *SharedDomains) Flush(ctx context.Context, tx kv.RwTx) error {
	flushers := sd.rotate()
	for _, f := range flushers {
		if err := f.Flush(ctx, tx); err != nil {
			return err
		}
	}
	return nil
}<|MERGE_RESOLUTION|>--- conflicted
+++ resolved
@@ -96,17 +96,6 @@
 func (sd *SharedDomains) Unwind(ctx context.Context, rwTx kv.RwTx, txUnwindTo uint64) error {
 	sd.ClearRam(true)
 
-<<<<<<< HEAD
-	bn, txn, _, err := sd.SeekCommitment(0, txUnwindTo)
-	fmt.Printf("Unwinded domains to block %d, txn %d wanted to %d\n", bn, txn, txUnwindTo)
-	return err
-}
-
-func (sd *SharedDomains) SeekCommitment(fromTx, toTx uint64) (bn, txn, blockBeginOfft uint64, err error) {
-	bn, txn, err = sd.Commitment.SeekCommitment(fromTx, toTx, sd.aggCtx.commitment)
-	if err != nil {
-		return 0, 0, 0, err
-=======
 	// TODO what if unwinded to the middle of block? It should cause one more unwind until block beginning or end is not found.
 	_, err := sd.SeekCommitment(0, txUnwindTo)
 	fmt.Printf("Unwinded domains to block %d, txn %d wanted to %d\n", sd.BlockNum(), sd.TxNum(), txUnwindTo)
@@ -117,47 +106,28 @@
 	bn, txn, err := sd.Commitment.SeekCommitment(fromTx, toTx, sd.aggCtx.commitment)
 	if err != nil {
 		return 0, err
->>>>>>> bda29b2a
 	}
 
 	ok, blockNum, err := rawdbv3.TxNums.FindBlockNum(sd.roTx, txn)
 	if ok {
 		if err != nil {
-<<<<<<< HEAD
-			return 0, 0, blockBeginOfft, fmt.Errorf("failed to find blockNum for txNum %d ok=%t : %w", txn, ok, err)
-=======
 			return txsFromBlockBeginning, fmt.Errorf("failed to find blockNum for txNum %d ok=%t : %w", txn, ok, err)
->>>>>>> bda29b2a
 		}
 
 		firstTxInBlock, err := rawdbv3.TxNums.Min(sd.roTx, blockNum)
 		if err != nil {
-<<<<<<< HEAD
-			return 0, 0, blockBeginOfft, fmt.Errorf("failed to find first txNum in block %d : %w", blockNum, err)
-		}
-		lastTxInBlock, err := rawdbv3.TxNums.Max(sd.roTx, blockNum)
-		if err != nil {
-			return 0, 0, blockBeginOfft, fmt.Errorf("failed to find last txNum in block %d : %w", blockNum, err)
-=======
 			return txsFromBlockBeginning, fmt.Errorf("failed to find first txNum in block %d : %w", blockNum, err)
 		}
 		lastTxInBlock, err := rawdbv3.TxNums.Max(sd.roTx, blockNum)
 		if err != nil {
 			return txsFromBlockBeginning, fmt.Errorf("failed to find last txNum in block %d : %w", blockNum, err)
->>>>>>> bda29b2a
 		}
 		fmt.Printf("[commitment] found block %d tx %d. DB found block %d, firstTxInBlock %d, lastTxInBlock %d\n", bn, txn, blockNum, firstTxInBlock, lastTxInBlock)
 		if txn > firstTxInBlock {
 			txn++ // has to move txn cuz state committed at txNum-1 to be included in latest file
-<<<<<<< HEAD
-			blockBeginOfft = txn - firstTxInBlock
-		}
-		fmt.Printf("[commitment] block tx range -%d |%d| %d\n", blockBeginOfft, txn, lastTxInBlock-txn)
-=======
 			txsFromBlockBeginning = txn - firstTxInBlock
 		}
 		fmt.Printf("[commitment] block tx range -%d |%d| %d\n", txsFromBlockBeginning, txn, lastTxInBlock-txn)
->>>>>>> bda29b2a
 		if txn == lastTxInBlock {
 			blockNum++
 		} else {
@@ -168,10 +138,7 @@
 		if blockNum != 0 {
 			txn++
 		}
-<<<<<<< HEAD
-=======
 		fmt.Printf("[commitment] found block %d tx %d. No DB info about block first/last txnum has been found\n", blockNum, txn)
->>>>>>> bda29b2a
 	}
 
 	sd.SetBlockNum(blockNum)
@@ -598,10 +565,6 @@
 	}
 
 	defer func(t time.Time) { mxCommitmentWriteTook.UpdateDuration(t) }(time.Now())
-<<<<<<< HEAD
-
-=======
->>>>>>> bda29b2a
 	for pref, update := range branchNodeUpdates {
 		prefix := []byte(pref)
 
