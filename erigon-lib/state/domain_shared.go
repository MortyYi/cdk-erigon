--- conflicted
+++ resolved
@@ -964,20 +964,6 @@
 	sd.walLock.Lock()
 	defer sd.walLock.Unlock()
 
-<<<<<<< HEAD
-	if sd.aggCtx == nil {
-		return
-	}
-
-	sd.aggCtx.account.FinishWrites()
-	sd.aggCtx.storage.FinishWrites()
-	sd.aggCtx.code.FinishWrites()
-	sd.aggCtx.commitment.FinishWrites()
-	sd.aggCtx.logAddrs.FinishWrites()
-	sd.aggCtx.logTopics.FinishWrites()
-	sd.aggCtx.tracesFrom.FinishWrites()
-	sd.aggCtx.tracesTo.FinishWrites()
-=======
 	if sd.aggCtx != nil {
 		sd.aggCtx.account.FinishWrites()
 		sd.aggCtx.storage.FinishWrites()
@@ -988,7 +974,6 @@
 		sd.aggCtx.tracesFrom.FinishWrites()
 		sd.aggCtx.tracesTo.FinishWrites()
 	}
->>>>>>> 5f64cdaf
 }
 
 func (sd *SharedDomains) BatchHistoryWriteStart() *SharedDomains {
