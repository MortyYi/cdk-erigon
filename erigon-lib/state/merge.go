/*
   Copyright 2022 Erigon contributors

   Licensed under the Apache License, Version 2.0 (the "License");
   you may not use this file except in compliance with the License.
   You may obtain a copy of the License at

       http://www.apache.org/licenses/LICENSE-2.0

   Unless required by applicable law or agreed to in writing, software
   distributed under the License is distributed on an "AS IS" BASIS,
   WITHOUT WARRANTIES OR CONDITIONS OF ANY KIND, either express or implied.
   See the License for the specific language governing permissions and
   limitations under the License.
*/

package state

import (
	"bytes"
	"container/heap"
	"context"
	"encoding/binary"
	"fmt"
	"path"
	"path/filepath"
	"strings"

	"github.com/ledgerwatch/log/v3"

	"github.com/ledgerwatch/erigon-lib/common"
	"github.com/ledgerwatch/erigon-lib/common/background"
	"github.com/ledgerwatch/erigon-lib/common/cmp"
	"github.com/ledgerwatch/erigon-lib/common/dir"
	"github.com/ledgerwatch/erigon-lib/compress"
	"github.com/ledgerwatch/erigon-lib/etl"
	"github.com/ledgerwatch/erigon-lib/recsplit"
	"github.com/ledgerwatch/erigon-lib/recsplit/eliasfano32"
)

func (d *Domain) endTxNumMinimax() uint64 {
	minimax := d.History.endTxNumMinimax()
	if max, ok := d.files.Max(); ok {
		endTxNum := max.endTxNum
		if minimax == 0 || endTxNum < minimax {
			minimax = endTxNum
		}
	}
	return minimax
}

func (ii *InvertedIndex) endTxNumMinimax() uint64 {
	var minimax uint64
	if max, ok := ii.files.Max(); ok {
		endTxNum := max.endTxNum
		if minimax == 0 || endTxNum < minimax {
			minimax = endTxNum
		}
	}
	return minimax
}
func (ii *InvertedIndex) endIndexedTxNumMinimax(needFrozen bool) uint64 {
	var max uint64
	ii.files.Walk(func(items []*filesItem) bool {
		for _, item := range items {
			if item.index == nil || (needFrozen && !item.frozen) {
				continue
			}
			max = cmp.Max(max, item.endTxNum)
		}
		return true
	})
	return max
}

func (h *History) endTxNumMinimax() uint64 {
	minimax := h.InvertedIndex.endTxNumMinimax()
	if max, ok := h.files.Max(); ok {
		endTxNum := max.endTxNum
		if minimax == 0 || endTxNum < minimax {
			minimax = endTxNum
		}
	}
	return minimax
}
func (h *History) endIndexedTxNumMinimax(needFrozen bool) uint64 {
	var max uint64
	h.files.Walk(func(items []*filesItem) bool {
		for _, item := range items {
			if item.index == nil || (needFrozen && !item.frozen) {
				continue
			}
			max = cmp.Max(max, item.endTxNum)
		}
		return true
	})
	return cmp.Min(max, h.InvertedIndex.endIndexedTxNumMinimax(needFrozen))
}

type DomainRanges struct {
	valuesStartTxNum  uint64
	valuesEndTxNum    uint64
	historyStartTxNum uint64
	historyEndTxNum   uint64
	indexStartTxNum   uint64
	indexEndTxNum     uint64
	values            bool
	history           bool
	index             bool

	aggStep uint64
}

func (r DomainRanges) String() string {
	var b strings.Builder
	if r.values {
		b.WriteString(fmt.Sprintf("val:%d-%d", r.valuesStartTxNum/r.aggStep, r.valuesEndTxNum/r.aggStep))
	}
	if r.history {
		if b.Len() > 0 {
			b.WriteString(", ")
		}
		b.WriteString(fmt.Sprintf("hist:%d-%d", r.historyStartTxNum/r.aggStep, r.historyEndTxNum/r.aggStep))
	}
	if r.index {
		if b.Len() > 0 {
			b.WriteString(", ")
		}
		b.WriteString(fmt.Sprintf("idx:%d-%d", r.indexStartTxNum/r.aggStep, r.indexEndTxNum/r.aggStep))
	}
	return b.String()
}

func (r DomainRanges) any() bool {
	return r.values || r.history || r.index
}

// findMergeRange
// assumes that all fTypes in d.files have items at least as far as maxEndTxNum
// That is why only Values type is inspected
//
// As any other methods of DomainContext - it can't see any files overlaps or garbage
func (dc *DomainContext) findMergeRange(maxEndTxNum, maxSpan uint64) DomainRanges {
	hr := dc.hc.findMergeRange(maxEndTxNum, maxSpan)
	r := DomainRanges{
		historyStartTxNum: hr.historyStartTxNum,
		historyEndTxNum:   hr.historyEndTxNum,
		history:           hr.history,
		indexStartTxNum:   hr.indexStartTxNum,
		indexEndTxNum:     hr.indexEndTxNum,
		index:             hr.index,
		aggStep:           dc.d.aggregationStep,
	}
	for _, item := range dc.files {
		if item.endTxNum > maxEndTxNum {
			break
		}
		endStep := item.endTxNum / dc.d.aggregationStep
		spanStep := endStep & -endStep // Extract rightmost bit in the binary representation of endStep, this corresponds to size of maximally possible merge ending at endStep
		span := spanStep * dc.d.aggregationStep
		start := item.endTxNum - span
		if start < item.startTxNum {
			if !r.values || start < r.valuesStartTxNum {
				r.values = true
				r.valuesStartTxNum = start
				r.valuesEndTxNum = item.endTxNum
			}
		}
	}
	return r
}

func (hc *HistoryContext) findMergeRange(maxEndTxNum, maxSpan uint64) HistoryRanges {
	var r HistoryRanges
	r.index, r.indexStartTxNum, r.indexEndTxNum = hc.ic.findMergeRange(maxEndTxNum, maxSpan)
	for _, item := range hc.files {
		if item.endTxNum > maxEndTxNum {
			continue
		}
		endStep := item.endTxNum / hc.h.aggregationStep
		spanStep := endStep & -endStep // Extract rightmost bit in the binary representation of endStep, this corresponds to size of maximally possible merge ending at endStep
		span := cmp.Min(spanStep*hc.h.aggregationStep, maxSpan)
		start := item.endTxNum - span
		foundSuperSet := r.indexStartTxNum == item.startTxNum && item.endTxNum >= r.historyEndTxNum
		if foundSuperSet {
			r.history = false
			r.historyStartTxNum = start
			r.historyEndTxNum = item.endTxNum
		} else if start < item.startTxNum {
			if !r.history || start < r.historyStartTxNum {
				r.history = true
				r.historyStartTxNum = start
				r.historyEndTxNum = item.endTxNum
			}
		}
	}

	if r.history && r.index {
		// history is behind idx: then merge only history
		historyIsAgead := r.historyEndTxNum > r.indexEndTxNum
		if historyIsAgead {
			r.history, r.historyStartTxNum, r.historyEndTxNum = false, 0, 0
			return r
		}

		historyIsBehind := r.historyEndTxNum < r.indexEndTxNum
		if historyIsBehind {
			r.index, r.indexStartTxNum, r.indexEndTxNum = false, 0, 0
			return r
		}
	}
	return r
}

// 0-1,1-2,2-3,3-4: allow merge 0-1
// 0-2,2-3,3-4: allow merge 0-4
// 0-2,2-4: allow merge 0-4
//
// 0-1,1-2,2-3: allow merge 0-2
//
// 0-2,2-3: nothing to merge
func (ic *InvertedIndexContext) findMergeRange(maxEndTxNum, maxSpan uint64) (bool, uint64, uint64) {
	var minFound bool
	var startTxNum, endTxNum uint64
	for _, item := range ic.files {
		if item.endTxNum > maxEndTxNum {
			continue
		}
		endStep := item.endTxNum / ic.ii.aggregationStep
		spanStep := endStep & -endStep // Extract rightmost bit in the binary representation of endStep, this corresponds to size of maximally possible merge ending at endStep
		span := cmp.Min(spanStep*ic.ii.aggregationStep, maxSpan)
		start := item.endTxNum - span
		foundSuperSet := startTxNum == item.startTxNum && item.endTxNum >= endTxNum
		if foundSuperSet {
			minFound = false
			startTxNum = start
			endTxNum = item.endTxNum
		} else if start < item.startTxNum {
			if !minFound || start < startTxNum {
				minFound = true
				startTxNum = start
				endTxNum = item.endTxNum
			}
		}
	}
	return minFound, startTxNum, endTxNum
}

type HistoryRanges struct {
	historyStartTxNum uint64
	historyEndTxNum   uint64
	indexStartTxNum   uint64
	indexEndTxNum     uint64
	history           bool
	index             bool
}

func (r HistoryRanges) String(aggStep uint64) string {
	var str string
	if r.history {
		str += fmt.Sprintf("hist: %d-%d, ", r.historyStartTxNum/aggStep, r.historyEndTxNum/aggStep)
	}
	if r.index {
		str += fmt.Sprintf("idx: %d-%d", r.indexStartTxNum/aggStep, r.indexEndTxNum/aggStep)
	}
	return str
}
func (r HistoryRanges) any() bool {
	return r.history || r.index
}

func (dc *DomainContext) BuildOptionalMissedIndices(ctx context.Context, ps *background.ProgressSet) (err error) {
	if err := dc.hc.ic.BuildOptionalMissedIndices(ctx, ps); err != nil {
		return err
	}
	return nil
}

func (ic *InvertedIndexContext) BuildOptionalMissedIndices(ctx context.Context, ps *background.ProgressSet) (err error) {
	if ic.ii.withLocalityIndex && ic.ii.coldLocalityIdx != nil {
		from, to := uint64(0), ic.maxColdStep()
		if to == 0 || ic.ii.coldLocalityIdx.exists(from, to) {
			return nil
		}
		defer func() {
			if ic.ii.filenameBase == AggTraceFileLife {
				ic.ii.logger.Warn(fmt.Sprintf("[agg] BuildColdLocality done: %s.%d-%d", ic.ii.filenameBase, from, to))
			}
		}()
		if err = ic.ii.coldLocalityIdx.BuildMissedIndices(ctx, from, to, true, ps,
			func() *LocalityIterator { return ic.iterateKeysLocality(ctx, from, to, nil) },
		); err != nil {
			return err
		}
	}
	return nil
}

func (dc *DomainContext) maxColdStep() uint64 {
	return dc.maxTxNumInFiles(true) / dc.d.aggregationStep
}
func (ic *InvertedIndexContext) maxColdStep() uint64 {
	return ic.maxTxNumInFiles(true) / ic.ii.aggregationStep
}
func (ic *InvertedIndexContext) minWarmStep() uint64 {
	return ic.maxTxNumInFiles(true) / ic.ii.aggregationStep
}
func (ic *InvertedIndexContext) maxWarmStep() uint64 {
	return ic.maxTxNumInFiles(false) / ic.ii.aggregationStep
}

func (dc *DomainContext) maxTxNumInFiles(cold bool) uint64 {
	if len(dc.files) == 0 {
		return 0
	}
	var max uint64
	if cold {
		for i := len(dc.files) - 1; i >= 0; i-- {
			if !dc.files[i].src.frozen {
				continue
			}
			max = dc.files[i].endTxNum
			break
		}
	} else {
		max = dc.files[len(dc.files)-1].endTxNum
	}
	return cmp.Min(max, dc.hc.maxTxNumInFiles(cold))
}

func (hc *HistoryContext) maxTxNumInFiles(cold bool) uint64 {
	if len(hc.files) == 0 {
		return 0
	}
	var max uint64
	if cold {
		for i := len(hc.files) - 1; i >= 0; i-- {
			if !hc.files[i].src.frozen {
				continue
			}
			max = hc.files[i].endTxNum
			break
		}
	} else {
		max = hc.files[len(hc.files)-1].endTxNum
	}
	return cmp.Min(max, hc.ic.maxTxNumInFiles(cold))
}
func (ic *InvertedIndexContext) maxTxNumInFiles(cold bool) uint64 {
	if len(ic.files) == 0 {
		return 0
	}
	if !cold {
		return ic.files[len(ic.files)-1].endTxNum
	}
	for i := len(ic.files) - 1; i >= 0; i-- {
		if !ic.files[i].src.frozen {
			continue
		}
		return ic.files[i].endTxNum
	}
	return 0
}

// staticFilesInRange returns list of static files with txNum in specified range [startTxNum; endTxNum)
// files are in the descending order of endTxNum
func (dc *DomainContext) staticFilesInRange(r DomainRanges) (valuesFiles, indexFiles, historyFiles []*filesItem, startJ int) {
	if r.index || r.history {
		var err error
		indexFiles, historyFiles, startJ, err = dc.hc.staticFilesInRange(HistoryRanges{
			historyStartTxNum: r.historyStartTxNum,
			historyEndTxNum:   r.historyEndTxNum,
			history:           r.history,
			indexStartTxNum:   r.indexStartTxNum,
			indexEndTxNum:     r.indexEndTxNum,
			index:             r.index,
		})
		if err != nil {
			panic(err)
		}
	}
	if r.values {
		for _, item := range dc.files {
			if item.startTxNum < r.valuesStartTxNum {
				startJ++
				continue
			}
			if item.endTxNum > r.valuesEndTxNum {
				break
			}
			valuesFiles = append(valuesFiles, item.src)
		}
		for _, f := range valuesFiles {
			if f == nil {
				panic("must not happen")
			}
		}
	}
	return
}

func (ic *InvertedIndexContext) staticFilesInRange(startTxNum, endTxNum uint64) ([]*filesItem, int) {
	files := make([]*filesItem, 0, len(ic.files))
	var startJ int

	for _, item := range ic.files {
		if item.startTxNum < startTxNum {
			startJ++
			continue
		}
		if item.endTxNum > endTxNum {
			break
		}
		files = append(files, item.src)
	}
	for _, f := range files {
		if f == nil {
			panic("must not happen")
		}
	}

	return files, startJ
}

// nolint
func (ii *InvertedIndex) staticFilesInRange(startTxNum, endTxNum uint64, ic *InvertedIndexContext) ([]*filesItem, int) {
	panic("deprecated: use InvertedIndexContext.staticFilesInRange")
}

func (hc *HistoryContext) staticFilesInRange(r HistoryRanges) (indexFiles, historyFiles []*filesItem, startJ int, err error) {
	if !r.history && r.index {
		indexFiles, startJ = hc.ic.staticFilesInRange(r.indexStartTxNum, r.indexEndTxNum)
		return indexFiles, historyFiles, startJ, nil
	}

	if r.history {
		// Get history files from HistoryContext (no "garbage/overalps"), but index files not from InvertedIndexContext
		// because index files may already be merged (before `kill -9`) and it means not visible in InvertedIndexContext
		startJ = 0
		for _, item := range hc.files {
			if item.startTxNum < r.historyStartTxNum {
				startJ++
				continue
			}
			if item.endTxNum > r.historyEndTxNum {
				break
			}

			historyFiles = append(historyFiles, item.src)
			idxFile, ok := hc.h.InvertedIndex.files.Get(item.src)
			if ok {
				indexFiles = append(indexFiles, idxFile)
			} else {
				walkErr := fmt.Errorf("History.staticFilesInRange: required file not found: %s.%d-%d.efi", hc.h.filenameBase, item.startTxNum/hc.h.aggregationStep, item.endTxNum/hc.h.aggregationStep)
				return nil, nil, 0, walkErr
			}
		}

		for _, f := range historyFiles {
			if f == nil {
				panic("must not happen")
			}
		}
		if r.index && len(indexFiles) != len(historyFiles) {
			var sIdx, sHist []string
			for _, f := range indexFiles {
				if f.index != nil {
					_, fName := filepath.Split(f.index.FilePath())
					sIdx = append(sIdx, fmt.Sprintf("%+v", fName))
				}
			}
			for _, f := range historyFiles {
				if f.decompressor != nil {
					_, fName := filepath.Split(f.decompressor.FilePath())
					sHist = append(sHist, fmt.Sprintf("%+v", fName))
				}
			}
			log.Warn("[snapshots] something wrong with files for merge", "idx", strings.Join(sIdx, ","), "hist", strings.Join(sHist, ","))
		}
	}
	return
}

// nolint
func (h *History) staticFilesInRange(r HistoryRanges, hc *HistoryContext) (indexFiles, historyFiles []*filesItem, startJ int, err error) {
	panic("deprecated: use HistoryContext.staticFilesInRange")
}

func mergeEfs(preval, val, buf []byte) ([]byte, error) {
	preef, _ := eliasfano32.ReadEliasFano(preval)
	ef, _ := eliasfano32.ReadEliasFano(val)
	preIt := preef.Iterator()
	efIt := ef.Iterator()
	newEf := eliasfano32.NewEliasFano(preef.Count()+ef.Count(), ef.Max())
	for preIt.HasNext() {
		v, err := preIt.Next()
		if err != nil {
			return nil, err
		}
		newEf.AddOffset(v)
	}
	for efIt.HasNext() {
		v, err := efIt.Next()
		if err != nil {
			return nil, err
		}
		newEf.AddOffset(v)
	}
	newEf.Build()
	return newEf.AppendBytes(buf), nil
}

func (d *Domain) mergeFiles(ctx context.Context, domainFiles, indexFiles, historyFiles []*filesItem, r DomainRanges, workers int, ps *background.ProgressSet) (valuesIn, indexIn, historyIn *filesItem, err error) {
	if !r.any() {
		return
	}

	closeItem := true
	var comp ArchiveWriter
	defer func() {
		if closeItem {
			if comp != nil {
				comp.Close()
			}
			if indexIn != nil {
				indexIn.closeFilesAndRemove()
			}
			if historyIn != nil {
				historyIn.closeFilesAndRemove()
			}
			if valuesIn != nil {
				valuesIn.closeFilesAndRemove()
			}
		}
	}()
	if indexIn, historyIn, err = d.History.mergeFiles(ctx, indexFiles, historyFiles,
		HistoryRanges{
			historyStartTxNum: r.historyStartTxNum,
			historyEndTxNum:   r.historyEndTxNum,
			history:           r.history,
			indexStartTxNum:   r.indexStartTxNum,
			indexEndTxNum:     r.indexEndTxNum,
			index:             r.index}, workers, ps); err != nil {
		return nil, nil, nil, err
	}

	if !r.values {
		closeItem = false
		return
	}

	for _, f := range domainFiles {
		f := f
		defer f.decompressor.EnableReadAhead().DisableReadAhead()
	}

	fromStep, toStep := r.valuesStartTxNum/d.aggregationStep, r.valuesEndTxNum/d.aggregationStep
	kvFilePath := d.kvFilePath(fromStep, toStep)
<<<<<<< HEAD
	compr, err := compress.NewCompressor(ctx, "merge", kvFilePath, d.tmpdir, compress.MinPatternScore, workers, log.LvlTrace, d.logger)
=======
	compr, err := compress.NewCompressor(ctx, "merge", kvFilePath, d.dirs.Tmp, compress.MinPatternScore, workers, log.LvlTrace, d.logger)
>>>>>>> bda29b2a
	if err != nil {
		return nil, nil, nil, fmt.Errorf("merge %s compressor: %w", d.filenameBase, err)
	}

	comp = NewArchiveWriter(compr, d.compression)
	if d.noFsync {
		comp.DisableFsync()
	}
	p := ps.AddNew("merge "+path.Base(kvFilePath), 1)
	defer ps.Delete(p)

	var cp CursorHeap
	heap.Init(&cp)
	for _, item := range domainFiles {
		g := NewArchiveGetter(item.decompressor.MakeGetter(), d.compression)
		g.Reset(0)
		if g.HasNext() {
			key, _ := g.Next(nil)
			val, _ := g.Next(nil)
			heap.Push(&cp, &CursorItem{
				t:        FILE_CURSOR,
				dg:       g,
				key:      key,
				val:      val,
				endTxNum: item.endTxNum,
				reverse:  true,
			})
		}
	}
	// In the loop below, the pair `keyBuf=>valBuf` is always 1 item behind `lastKey=>lastVal`.
	// `lastKey` and `lastVal` are taken from the top of the multi-way merge (assisted by the CursorHeap cp), but not processed right away
	// instead, the pair from the previous iteration is processed first - `keyBuf=>valBuf`. After that, `keyBuf` and `valBuf` are assigned
	// to `lastKey` and `lastVal` correspondingly, and the next step of multi-way merge happens. Therefore, after the multi-way merge loop
	// (when CursorHeap cp is empty), there is a need to process the last pair `keyBuf=>valBuf`, because it was one step behind
	var keyBuf, valBuf []byte
	for cp.Len() > 0 {
		lastKey := common.Copy(cp[0].key)
		lastVal := common.Copy(cp[0].val)
		// Advance all the items that have this key (including the top)
		for cp.Len() > 0 && bytes.Equal(cp[0].key, lastKey) {
			ci1 := heap.Pop(&cp).(*CursorItem)
			if ci1.dg.HasNext() {
				ci1.key, _ = ci1.dg.Next(nil)
				ci1.val, _ = ci1.dg.Next(nil)
				heap.Push(&cp, ci1)
			}
		}

		// For the rest of types, empty value means deletion
		deleted := r.valuesStartTxNum == 0 && len(lastVal) == 0
		if !deleted {
			if keyBuf != nil {
				if err = comp.AddWord(keyBuf); err != nil {
					return nil, nil, nil, err
				}
				if err = comp.AddWord(valBuf); err != nil {
					return nil, nil, nil, err
				}
			}
			keyBuf = append(keyBuf[:0], lastKey...)
			valBuf = append(valBuf[:0], lastVal...)
		}
	}
	if keyBuf != nil {
		if err = comp.AddWord(keyBuf); err != nil {
			return nil, nil, nil, err
		}
		if err = comp.AddWord(valBuf); err != nil {
			return nil, nil, nil, err
		}
	}
	if err = comp.Compress(); err != nil {
		return nil, nil, nil, err
	}
	comp.Close()
	comp = nil
	ps.Delete(p)

	valuesIn = newFilesItem(r.valuesStartTxNum, r.valuesEndTxNum, d.aggregationStep)
	valuesIn.frozen = false
	if valuesIn.decompressor, err = compress.NewDecompressor(kvFilePath); err != nil {
		return nil, nil, nil, fmt.Errorf("merge %s decompressor [%d-%d]: %w", d.filenameBase, r.valuesStartTxNum, r.valuesEndTxNum, err)
	}

	if !UseBpsTree {
		idxPath := d.kvAccessorFilePath(fromStep, toStep)
<<<<<<< HEAD
		if valuesIn.index, err = buildIndexThenOpen(ctx, valuesIn.decompressor, d.compression, idxPath, d.tmpdir, false, d.salt, ps, d.logger, d.noFsync); err != nil {
=======
		if valuesIn.index, err = buildIndexThenOpen(ctx, valuesIn.decompressor, d.compression, idxPath, d.dirs.Tmp, false, d.salt, ps, d.logger, d.noFsync); err != nil {
>>>>>>> bda29b2a
			return nil, nil, nil, fmt.Errorf("merge %s buildIndex [%d-%d]: %w", d.filenameBase, r.valuesStartTxNum, r.valuesEndTxNum, err)
		}
	}

	if UseBpsTree {
		btPath := d.kvBtFilePath(fromStep, toStep)
<<<<<<< HEAD
		valuesIn.bindex, err = CreateBtreeIndexWithDecompressor(btPath, DefaultBtreeM, valuesIn.decompressor, d.compression, *d.salt, ps, d.tmpdir, d.logger)
=======
		valuesIn.bindex, err = CreateBtreeIndexWithDecompressor(btPath, DefaultBtreeM, valuesIn.decompressor, d.compression, *d.salt, ps, d.dirs.Tmp, d.logger)
>>>>>>> bda29b2a
		if err != nil {
			return nil, nil, nil, fmt.Errorf("merge %s btindex [%d-%d]: %w", d.filenameBase, r.valuesStartTxNum, r.valuesEndTxNum, err)
		}
	}

	{
		bloomIndexPath := d.kvExistenceIdxFilePath(fromStep, toStep)
		if dir.FileExist(bloomIndexPath) {
			valuesIn.existence, err = OpenExistenceFilter(bloomIndexPath)
			if err != nil {
				return nil, nil, nil, fmt.Errorf("merge %s existence [%d-%d]: %w", d.filenameBase, r.valuesStartTxNum, r.valuesEndTxNum, err)
			}
		}
	}

	closeItem = false
	d.stats.MergesCount++
	return
}

func (d *DomainCommitted) mergeFiles(ctx context.Context, oldFiles SelectedStaticFiles, mergedFiles MergedFiles, r DomainRanges, workers int, ps *background.ProgressSet) (valuesIn, indexIn, historyIn *filesItem, err error) {
	if !r.any() {
		return
	}

	domainFiles := oldFiles.commitment
	indexFiles := oldFiles.commitmentIdx
	historyFiles := oldFiles.commitmentHist

	var comp ArchiveWriter
	closeItem := true
	defer func() {
		if closeItem {
			if comp != nil {
				comp.Close()
			}
			if indexIn != nil {
				indexIn.closeFilesAndRemove()
			}
			if historyIn != nil {
				historyIn.closeFilesAndRemove()
			}
			if valuesIn != nil {
				valuesIn.closeFilesAndRemove()
			}
		}
	}()
	if indexIn, historyIn, err = d.History.mergeFiles(ctx, indexFiles, historyFiles,
		HistoryRanges{
			historyStartTxNum: r.historyStartTxNum,
			historyEndTxNum:   r.historyEndTxNum,
			history:           r.history,
			indexStartTxNum:   r.indexStartTxNum,
			indexEndTxNum:     r.indexEndTxNum,
			index:             r.index}, workers, ps); err != nil {
		return nil, nil, nil, err
	}

	if !r.values {
		closeItem = false
		return
	}

	for _, f := range domainFiles {
		f := f
		defer f.decompressor.EnableReadAhead().DisableReadAhead()
	}

	fromStep, toStep := r.valuesStartTxNum/d.aggregationStep, r.valuesEndTxNum/d.aggregationStep
	kvFilePath := d.kvFilePath(fromStep, toStep)
<<<<<<< HEAD
	compr, err := compress.NewCompressor(ctx, "merge", kvFilePath, d.tmpdir, compress.MinPatternScore, workers, log.LvlTrace, d.logger)
=======
	compr, err := compress.NewCompressor(ctx, "merge", kvFilePath, d.dirs.Tmp, compress.MinPatternScore, workers, log.LvlTrace, d.logger)
>>>>>>> bda29b2a
	if err != nil {
		return nil, nil, nil, fmt.Errorf("merge %s compressor: %w", d.filenameBase, err)
	}

	comp = NewArchiveWriter(compr, d.compression)
	if d.noFsync {
		comp.DisableFsync()
	}
	p := ps.AddNew("merge "+path.Base(kvFilePath), 1)
	defer ps.Delete(p)

	var cp CursorHeap
	heap.Init(&cp)
	for _, item := range domainFiles {
		g := NewArchiveGetter(item.decompressor.MakeGetter(), d.compression)
		g.Reset(0)
		if g.HasNext() {
			key, _ := g.Next(nil)
			val, _ := g.Next(nil)
			heap.Push(&cp, &CursorItem{
				t:        FILE_CURSOR,
				dg:       g,
				key:      key,
				val:      val,
				endTxNum: item.endTxNum,
				reverse:  true,
			})
		}
	}
	// In the loop below, the pair `keyBuf=>valBuf` is always 1 item behind `lastKey=>lastVal`.
	// `lastKey` and `lastVal` are taken from the top of the multi-way merge (assisted by the CursorHeap cp), but not processed right away
	// instead, the pair from the previous iteration is processed first - `keyBuf=>valBuf`. After that, `keyBuf` and `valBuf` are assigned
	// to `lastKey` and `lastVal` correspondingly, and the next step of multi-way merge happens. Therefore, after the multi-way merge loop
	// (when CursorHeap cp is empty), there is a need to process the last pair `keyBuf=>valBuf`, because it was one step behind
	var keyBuf, valBuf []byte
	for cp.Len() > 0 {
		lastKey := common.Copy(cp[0].key)
		lastVal := common.Copy(cp[0].val)
		// Advance all the items that have this key (including the top)
		for cp.Len() > 0 && bytes.Equal(cp[0].key, lastKey) {
			ci1 := heap.Pop(&cp).(*CursorItem)
			if ci1.dg.HasNext() {
				ci1.key, _ = ci1.dg.Next(nil)
				ci1.val, _ = ci1.dg.Next(nil)
				heap.Push(&cp, ci1)
			}
		}

		// For the rest of types, empty value means deletion
		deleted := r.valuesStartTxNum == 0 && len(lastVal) == 0
		if !deleted {
			if keyBuf != nil {
				if err = comp.AddWord(keyBuf); err != nil {
					return nil, nil, nil, err
				}
				if err = comp.AddWord(valBuf); err != nil {
					return nil, nil, nil, err
				}
			}
			keyBuf = append(keyBuf[:0], lastKey...)
			valBuf = append(valBuf[:0], lastVal...)
		}
	}
	if keyBuf != nil {
		if err = comp.AddWord(keyBuf); err != nil {
			return nil, nil, nil, err
		}
		//fmt.Printf("last heap key %x\n", keyBuf)
		if !bytes.Equal(keyBuf, keyCommitmentState) { // no replacement for state key
			valBuf, err = d.commitmentValTransform(&oldFiles, &mergedFiles, valBuf)
			if err != nil {
				return nil, nil, nil, fmt.Errorf("merge: 2valTransform [%x] %w", valBuf, err)
			}
		}
		if err = comp.AddWord(valBuf); err != nil {
			return nil, nil, nil, err
		}
	}
	if err = comp.Compress(); err != nil {
		return nil, nil, nil, err
	}
	comp.Close()
	comp = nil
	ps.Delete(p)

	valuesIn = newFilesItem(r.valuesStartTxNum, r.valuesEndTxNum, d.aggregationStep)
	valuesIn.frozen = false
	if valuesIn.decompressor, err = compress.NewDecompressor(kvFilePath); err != nil {
		return nil, nil, nil, fmt.Errorf("merge %s decompressor [%d-%d]: %w", d.filenameBase, r.valuesStartTxNum, r.valuesEndTxNum, err)
	}

	if !UseBpsTree {
		idxPath := d.kvAccessorFilePath(fromStep, toStep)
<<<<<<< HEAD
		if valuesIn.index, err = buildIndexThenOpen(ctx, valuesIn.decompressor, d.compression, idxPath, d.tmpdir, false, d.salt, ps, d.logger, d.noFsync); err != nil {
=======
		if valuesIn.index, err = buildIndexThenOpen(ctx, valuesIn.decompressor, d.compression, idxPath, d.dirs.Tmp, false, d.salt, ps, d.logger, d.noFsync); err != nil {
>>>>>>> bda29b2a
			return nil, nil, nil, fmt.Errorf("merge %s buildIndex [%d-%d]: %w", d.filenameBase, r.valuesStartTxNum, r.valuesEndTxNum, err)
		}
	}

	if UseBpsTree {
		btPath := d.kvBtFilePath(fromStep, toStep)
<<<<<<< HEAD
		valuesIn.bindex, err = CreateBtreeIndexWithDecompressor(btPath, DefaultBtreeM, valuesIn.decompressor, d.compression, *d.salt, ps, d.tmpdir, d.logger)
=======
		valuesIn.bindex, err = CreateBtreeIndexWithDecompressor(btPath, DefaultBtreeM, valuesIn.decompressor, d.compression, *d.salt, ps, d.dirs.Tmp, d.logger)
>>>>>>> bda29b2a
		if err != nil {
			return nil, nil, nil, fmt.Errorf("merge %s btindex [%d-%d]: %w", d.filenameBase, r.valuesStartTxNum, r.valuesEndTxNum, err)
		}
	}

	{
		bloomIndexPath := d.kvExistenceIdxFilePath(fromStep, toStep)
		if dir.FileExist(bloomIndexPath) {
			valuesIn.existence, err = OpenExistenceFilter(bloomIndexPath)
			if err != nil {
				return nil, nil, nil, fmt.Errorf("merge %s existence [%d-%d]: %w", d.filenameBase, r.valuesStartTxNum, r.valuesEndTxNum, err)
			}
		}
	}

	closeItem = false
	d.stats.MergesCount++
	return
}

func (ii *InvertedIndex) mergeFiles(ctx context.Context, files []*filesItem, startTxNum, endTxNum uint64, workers int, ps *background.ProgressSet) (*filesItem, error) {
	for _, h := range files {
		defer h.decompressor.EnableReadAhead().DisableReadAhead()
	}

	var outItem *filesItem
	var comp *compress.Compressor
	var decomp *compress.Decompressor
	var err error
	var closeItem = true
	defer func() {
		if closeItem {
			if comp != nil {
				comp.Close()
			}
			if decomp != nil {
				decomp.Close()
			}
			if outItem != nil {
				outItem.closeFilesAndRemove()
			}
		}
	}()
	if ctx.Err() != nil {
		return nil, ctx.Err()
	}
	fromStep, toStep := startTxNum/ii.aggregationStep, endTxNum/ii.aggregationStep

	datPath := ii.efFilePath(fromStep, toStep)
<<<<<<< HEAD
	if comp, err = compress.NewCompressor(ctx, "Snapshots merge", datPath, ii.tmpdir, compress.MinPatternScore, workers, log.LvlTrace, ii.logger); err != nil {
=======
	if comp, err = compress.NewCompressor(ctx, "Snapshots merge", datPath, ii.dirs.Tmp, compress.MinPatternScore, workers, log.LvlTrace, ii.logger); err != nil {
>>>>>>> bda29b2a
		return nil, fmt.Errorf("merge %s inverted index compressor: %w", ii.filenameBase, err)
	}
	if ii.noFsync {
		comp.DisableFsync()
	}
	write := NewArchiveWriter(comp, ii.compression)
	p := ps.AddNew(path.Base(datPath), 1)
	defer ps.Delete(p)

	var cp CursorHeap
	heap.Init(&cp)

	for _, item := range files {
		g := NewArchiveGetter(item.decompressor.MakeGetter(), ii.compression)
		g.Reset(0)
		if g.HasNext() {
			key, _ := g.Next(nil)
			val, _ := g.Next(nil)
			//fmt.Printf("heap push %s [%d] %x\n", item.decompressor.FilePath(), item.endTxNum, key)
			heap.Push(&cp, &CursorItem{
				t:        FILE_CURSOR,
				dg:       g,
				key:      key,
				val:      val,
				endTxNum: item.endTxNum,
				reverse:  true,
			})
		}
	}

	// In the loop below, the pair `keyBuf=>valBuf` is always 1 item behind `lastKey=>lastVal`.
	// `lastKey` and `lastVal` are taken from the top of the multi-way merge (assisted by the CursorHeap cp), but not processed right away
	// instead, the pair from the previous iteration is processed first - `keyBuf=>valBuf`. After that, `keyBuf` and `valBuf` are assigned
	// to `lastKey` and `lastVal` correspondingly, and the next step of multi-way merge happens. Therefore, after the multi-way merge loop
	// (when CursorHeap cp is empty), there is a need to process the last pair `keyBuf=>valBuf`, because it was one step behind
	var keyBuf, valBuf []byte
	for cp.Len() > 0 {
		lastKey := common.Copy(cp[0].key)
		lastVal := common.Copy(cp[0].val)
		var mergedOnce bool

		// Advance all the items that have this key (including the top)
		for cp.Len() > 0 && bytes.Equal(cp[0].key, lastKey) {
			ci1 := heap.Pop(&cp).(*CursorItem)
			if mergedOnce {
				if lastVal, err = mergeEfs(ci1.val, lastVal, nil); err != nil {
					return nil, fmt.Errorf("merge %s inverted index: %w", ii.filenameBase, err)
				}
			} else {
				mergedOnce = true
			}
			//fmt.Printf("multi-way %s [%d] %x\n", ii.indexKeysTable, ci1.endTxNum, ci1.key)
			if ci1.dg.HasNext() {
				ci1.key, _ = ci1.dg.Next(nil)
				ci1.val, _ = ci1.dg.Next(nil)
				//fmt.Printf("heap next push %s [%d] %x\n", ii.indexKeysTable, ci1.endTxNum, ci1.key)
				heap.Push(&cp, ci1)
			}
		}
		if keyBuf != nil {
			if err = write.AddWord(keyBuf); err != nil {
				return nil, err
			}
			if err = write.AddWord(valBuf); err != nil {
				return nil, err
			}
		}
		keyBuf = append(keyBuf[:0], lastKey...)
		valBuf = append(valBuf[:0], lastVal...)
	}
	if keyBuf != nil {
		if err = write.AddWord(keyBuf); err != nil {
			return nil, err
		}
		if err = write.AddWord(valBuf); err != nil {
			return nil, err
		}
	}
	if err = write.Compress(); err != nil {
		return nil, err
	}
	comp.Close()
	comp = nil

	outItem = newFilesItem(startTxNum, endTxNum, ii.aggregationStep)
	if outItem.decompressor, err = compress.NewDecompressor(datPath); err != nil {
		return nil, fmt.Errorf("merge %s decompressor [%d-%d]: %w", ii.filenameBase, startTxNum, endTxNum, err)
	}
	ps.Delete(p)

	{
		idxPath := ii.efAccessorFilePath(fromStep, toStep)
<<<<<<< HEAD
		if outItem.index, err = buildIndexThenOpen(ctx, outItem.decompressor, ii.compression, idxPath, ii.tmpdir, false, ii.salt, ps, ii.logger, ii.noFsync); err != nil {
=======
		if outItem.index, err = buildIndexThenOpen(ctx, outItem.decompressor, ii.compression, idxPath, ii.dirs.Tmp, false, ii.salt, ps, ii.logger, ii.noFsync); err != nil {
>>>>>>> bda29b2a
			return nil, fmt.Errorf("merge %s buildIndex [%d-%d]: %w", ii.filenameBase, startTxNum, endTxNum, err)
		}
	}
	if ii.withExistenceIndex {
		idxPath := ii.efExistenceIdxFilePath(fromStep, toStep)
<<<<<<< HEAD
		if outItem.existence, err = buildIndexFilterThenOpen(ctx, outItem.decompressor, ii.compression, idxPath, ii.tmpdir, ii.salt, ps, ii.logger, ii.noFsync); err != nil {
=======
		if outItem.existence, err = buildIndexFilterThenOpen(ctx, outItem.decompressor, ii.compression, idxPath, ii.dirs.Tmp, ii.salt, ps, ii.logger, ii.noFsync); err != nil {
>>>>>>> bda29b2a
			return nil, err
		}
	}

	closeItem = false
	return outItem, nil
}

func (h *History) mergeFiles(ctx context.Context, indexFiles, historyFiles []*filesItem, r HistoryRanges, workers int, ps *background.ProgressSet) (indexIn, historyIn *filesItem, err error) {
	if !r.any() {
		return nil, nil, nil
	}
	var closeIndex = true
	defer func() {
		if closeIndex {
			if indexIn != nil {
				indexIn.closeFilesAndRemove()
			}
		}
	}()
	if indexIn, err = h.InvertedIndex.mergeFiles(ctx, indexFiles, r.indexStartTxNum, r.indexEndTxNum, workers, ps); err != nil {
		return nil, nil, err
	}
	if r.history {
		for _, f := range indexFiles {
			defer f.decompressor.EnableReadAhead().DisableReadAhead()
		}
		for _, f := range historyFiles {
			defer f.decompressor.EnableReadAhead().DisableReadAhead()
		}

		var comp *compress.Compressor
		var decomp *compress.Decompressor
		var rs *recsplit.RecSplit
		var index *recsplit.Index
		var closeItem = true
		defer func() {
			if closeItem {
				if comp != nil {
					comp.Close()
				}
				if decomp != nil {
					decomp.Close()
				}
				if rs != nil {
					rs.Close()
				}
				if index != nil {
					index.Close()
				}
				if historyIn != nil {
					historyIn.closeFilesAndRemove()
				}
			}
		}()
		fromStep, toStep := r.historyStartTxNum/h.aggregationStep, r.historyEndTxNum/h.aggregationStep
		datPath := h.vFilePath(fromStep, toStep)
		idxPath := h.vAccessorFilePath(fromStep, toStep)
<<<<<<< HEAD
		if comp, err = compress.NewCompressor(ctx, "merge", datPath, h.tmpdir, compress.MinPatternScore, workers, log.LvlTrace, h.logger); err != nil {
=======
		if comp, err = compress.NewCompressor(ctx, "merge", datPath, h.dirs.Tmp, compress.MinPatternScore, workers, log.LvlTrace, h.logger); err != nil {
>>>>>>> bda29b2a
			return nil, nil, fmt.Errorf("merge %s history compressor: %w", h.filenameBase, err)
		}
		compr := NewArchiveWriter(comp, h.compression)
		if h.noFsync {
			compr.DisableFsync()
		}
		p := ps.AddNew(path.Base(datPath), 1)
		defer ps.Delete(p)

		var cp CursorHeap
		heap.Init(&cp)
		for _, item := range indexFiles {
			g := NewArchiveGetter(item.decompressor.MakeGetter(), h.compression)
			g.Reset(0)
			if g.HasNext() {
				var g2 ArchiveGetter
				for _, hi := range historyFiles { // full-scan, because it's ok to have different amount files. by unclean-shutdown.
					if hi.startTxNum == item.startTxNum && hi.endTxNum == item.endTxNum {
						g2 = NewArchiveGetter(hi.decompressor.MakeGetter(), h.compression)
						break
					}
				}
				if g2 == nil {
					panic(fmt.Sprintf("for file: %s, not found corresponding file to merge", g.FileName()))
				}
				key, _ := g.Next(nil)
				val, _ := g.Next(nil)
				heap.Push(&cp, &CursorItem{
					t:        FILE_CURSOR,
					dg:       g,
					dg2:      g2,
					key:      key,
					val:      val,
					endTxNum: item.endTxNum,
					reverse:  false,
				})
			}
		}
		// In the loop below, the pair `keyBuf=>valBuf` is always 1 item behind `lastKey=>lastVal`.
		// `lastKey` and `lastVal` are taken from the top of the multi-way merge (assisted by the CursorHeap cp), but not processed right away
		// instead, the pair from the previous iteration is processed first - `keyBuf=>valBuf`. After that, `keyBuf` and `valBuf` are assigned
		// to `lastKey` and `lastVal` correspondingly, and the next step of multi-way merge happens. Therefore, after the multi-way merge loop
		// (when CursorHeap cp is empty), there is a need to process the last pair `keyBuf=>valBuf`, because it was one step behind
		var valBuf []byte
		var keyCount int
		for cp.Len() > 0 {
			lastKey := common.Copy(cp[0].key)
			// Advance all the items that have this key (including the top)
			for cp.Len() > 0 && bytes.Equal(cp[0].key, lastKey) {
				ci1 := heap.Pop(&cp).(*CursorItem)
				count := eliasfano32.Count(ci1.val)
				for i := uint64(0); i < count; i++ {
					if !ci1.dg2.HasNext() {
						panic(fmt.Errorf("assert: no value??? %s, i=%d, count=%d, lastKey=%x, ci1.key=%x", ci1.dg2.FileName(), i, count, lastKey, ci1.key))
					}

					valBuf, _ = ci1.dg2.Next(valBuf[:0])
					if err = compr.AddWord(valBuf); err != nil {
						return nil, nil, err
					}
				}
				keyCount += int(count)
				if ci1.dg.HasNext() {
					ci1.key, _ = ci1.dg.Next(nil)
					ci1.val, _ = ci1.dg.Next(nil)
					heap.Push(&cp, ci1)
				}
			}
		}
		if err = compr.Compress(); err != nil {
			return nil, nil, err
		}
		compr.Close()
		comp = nil
		if decomp, err = compress.NewDecompressor(datPath); err != nil {
			return nil, nil, err
		}
		ps.Delete(p)

		p = ps.AddNew(path.Base(idxPath), uint64(decomp.Count()/2))
		defer ps.Delete(p)
		if rs, err = recsplit.NewRecSplit(recsplit.RecSplitArgs{
			KeyCount:    keyCount,
			Enums:       false,
			BucketSize:  2000,
			LeafSize:    8,
<<<<<<< HEAD
			TmpDir:      h.tmpdir,
=======
			TmpDir:      h.dirs.Tmp,
>>>>>>> bda29b2a
			IndexFile:   idxPath,
			EtlBufLimit: etl.BufferOptimalSize / 2,
			Salt:        h.salt,
		}, h.logger); err != nil {
			return nil, nil, fmt.Errorf("create recsplit: %w", err)
		}
		rs.LogLvl(log.LvlTrace)

		if h.noFsync {
			rs.DisableFsync()
		}

		var (
			txKey      [8]byte
			historyKey []byte
			keyBuf     []byte
			valOffset  uint64
		)

		g := NewArchiveGetter(indexIn.decompressor.MakeGetter(), h.InvertedIndex.compression)
		g2 := NewArchiveGetter(decomp.MakeGetter(), h.compression)

		for {
			g.Reset(0)
			g2.Reset(0)
			valOffset = 0
			for g.HasNext() {
				keyBuf, _ = g.Next(nil)
				valBuf, _ = g.Next(nil)
				ef, _ := eliasfano32.ReadEliasFano(valBuf)
				efIt := ef.Iterator()
				for efIt.HasNext() {
					txNum, _ := efIt.Next()
					binary.BigEndian.PutUint64(txKey[:], txNum)
					historyKey = append(append(historyKey[:0], txKey[:]...), keyBuf...)
					if err = rs.AddKey(historyKey, valOffset); err != nil {
						return nil, nil, err
					}
					valOffset, _ = g2.Skip()
				}
				p.Processed.Add(1)
			}
			if err = rs.Build(ctx); err != nil {
				if rs.Collision() {
					log.Info("Building recsplit. Collision happened. It's ok. Restarting...")
					rs.ResetNextSalt()
				} else {
					return nil, nil, fmt.Errorf("build %s idx: %w", h.filenameBase, err)
				}
			} else {
				break
			}
		}
		rs.Close()
		rs = nil
		if index, err = recsplit.OpenIndex(idxPath); err != nil {
			return nil, nil, fmt.Errorf("open %s idx: %w", h.filenameBase, err)
		}
		historyIn = newFilesItem(r.historyStartTxNum, r.historyEndTxNum, h.aggregationStep)
		historyIn.decompressor = decomp
		historyIn.index = index

		closeItem = false
	}

	closeIndex = false
	return
}

func (d *Domain) integrateMergedFiles(valuesOuts, indexOuts, historyOuts []*filesItem, valuesIn, indexIn, historyIn *filesItem) {
	d.History.integrateMergedFiles(indexOuts, historyOuts, indexIn, historyIn)
	if valuesIn != nil {
		d.files.Set(valuesIn)

		// `kill -9` may leave some garbage
		// but it still may be useful for merges, until we finish merge frozen file
		d.files.Walk(func(items []*filesItem) bool {
			for _, item := range items {
				if item.frozen {
					continue
				}
				if item.startTxNum < valuesIn.startTxNum {
					continue
				}
				if item.endTxNum > valuesIn.endTxNum {
					continue
				}
				if item.startTxNum == valuesIn.startTxNum && item.endTxNum == valuesIn.endTxNum {
					continue
				}
				valuesOuts = append(valuesOuts, item)
			}
			return true
		})
	}
	for _, out := range valuesOuts {
		if out == nil {
			panic("must not happen")
		}
		d.files.Delete(out)
		out.canDelete.Store(true)
	}
	d.reCalcRoFiles()
}

func (ii *InvertedIndex) integrateMergedFiles(outs []*filesItem, in *filesItem) {
	if in != nil {
		ii.files.Set(in)

		// `kill -9` may leave some garbage
		// but it still may be useful for merges, until we finish merge frozen file
		if in.frozen {
			ii.files.Walk(func(items []*filesItem) bool {
				for _, item := range items {
					if item.frozen || item.endTxNum > in.endTxNum {
						continue
					}
					outs = append(outs, item)
				}
				return true
			})
		}
	}
	for _, out := range outs {
		if out == nil {
			panic("must not happen: " + ii.filenameBase)
		}
		ii.files.Delete(out)

		if ii.filenameBase == AggTraceFileLife {
			ii.logger.Warn(fmt.Sprintf("[agg] mark can delete: %s, triggered by merge of: %s", out.decompressor.FileName(), in.decompressor.FileName()))
		}
		out.canDelete.Store(true)
	}
	ii.reCalcRoFiles()
}

func (h *History) integrateMergedFiles(indexOuts, historyOuts []*filesItem, indexIn, historyIn *filesItem) {
	h.InvertedIndex.integrateMergedFiles(indexOuts, indexIn)
	//TODO: handle collision
	if historyIn != nil {
		h.files.Set(historyIn)

		// `kill -9` may leave some garbage
		// but it still may be useful for merges, until we finish merge frozen file
		if historyIn.frozen {
			h.files.Walk(func(items []*filesItem) bool {
				for _, item := range items {
					if item.frozen || item.endTxNum > historyIn.endTxNum {
						continue
					}
					historyOuts = append(historyOuts, item)
				}
				return true
			})
		}
	}
	for _, out := range historyOuts {
		if out == nil {
			panic("must not happen: " + h.filenameBase)
		}
		h.files.Delete(out)
		out.canDelete.Store(true)
	}
	h.reCalcRoFiles()
}

// nolint
func (dc *DomainContext) frozenTo() uint64 {
	if len(dc.files) == 0 {
		return 0
	}
	for i := len(dc.files) - 1; i >= 0; i-- {
		if dc.files[i].src.frozen {
			return cmp.Min(dc.files[i].endTxNum, dc.hc.frozenTo())
		}
	}
	return 0
}

// nolint
func (hc *HistoryContext) frozenTo() uint64 {
	if len(hc.files) == 0 {
		return 0
	}
	for i := len(hc.files) - 1; i >= 0; i-- {
		if hc.files[i].src.frozen {
			return cmp.Min(hc.files[i].endTxNum, hc.ic.frozenTo())
		}
	}
	return 0
}

// nolint
func (ic *InvertedIndexContext) frozenTo() uint64 {
	if len(ic.files) == 0 {
		return 0
	}
	for i := len(ic.files) - 1; i >= 0; i-- {
		if ic.files[i].src.frozen {
			return ic.files[i].endTxNum
		}
	}
	return 0
}

func (d *Domain) cleanAfterFreeze(mergedDomain, mergedHist, mergedIdx *filesItem) {
	if mergedHist != nil && mergedHist.frozen {
		d.History.cleanAfterFreeze(mergedHist.endTxNum)
	}
	if mergedDomain == nil {
		return
	}
	var outs []*filesItem
	mergedFrom, mergedTo := mergedDomain.startTxNum, mergedDomain.endTxNum
	// `kill -9` may leave some garbage
	// but it may be useful for merges, until merge `frozen` file
	d.files.Walk(func(items []*filesItem) bool {
		for _, item := range items {
			if item.startTxNum > mergedFrom && item.endTxNum < mergedTo {
				outs = append(outs, item)
			}
			//TODO: domain doesn't have .frozen flag. Somehow need delete all earlier sub-sets, but keep largest one.
		}
		return true
	})

	for _, out := range outs {
		if out == nil {
			panic("must not happen: " + d.filenameBase)
		}
		d.files.Delete(out)
		out.canDelete.Store(true)
		if out.refcount.Load() == 0 {
			if d.filenameBase == AggTraceFileLife && out.decompressor != nil {
				d.logger.Info(fmt.Sprintf("[agg] cleanAfterFreeze remove: %s\n", out.decompressor.FileName()))
			}
			// if it has no readers (invisible even for us) - it's safe to remove file right here
			out.closeFilesAndRemove()
		} else {
			if d.filenameBase == AggTraceFileLife && out.decompressor != nil {
				d.logger.Warn(fmt.Sprintf("[agg] cleanAfterFreeze mark as delete: %s, refcnt=%d", out.decompressor.FileName(), out.refcount.Load()))
			}
		}
	}
}

// cleanAfterFreeze - sometime inverted_index may be already merged, but history not yet. and power-off happening.
// in this case we need keep small files, but when history already merged to `frozen` state - then we can cleanup
// all earlier small files, by mark tem as `canDelete=true`
func (h *History) cleanAfterFreeze(frozenTo uint64) {
	if frozenTo == 0 {
		return
	}
	//if h.filenameBase == "accounts" {
	//	log.Warn("[history] History.cleanAfterFreeze", "frozenTo", frozenTo/h.aggregationStep, "stack", dbg.Stack())
	//}
	var outs []*filesItem
	// `kill -9` may leave some garbage
	// but it may be useful for merges, until merge `frozen` file
	h.files.Walk(func(items []*filesItem) bool {
		for _, item := range items {
			if item.frozen || item.endTxNum > frozenTo {
				continue
			}
			outs = append(outs, item)
		}
		return true
	})

	for _, out := range outs {
		if out == nil {
			panic("must not happen: " + h.filenameBase)
		}
		out.canDelete.Store(true)

		//if out.refcount.Load() == 0 {
		//	if h.filenameBase == "accounts" {
		//		log.Warn("[history] History.cleanAfterFreeze: immediately delete", "name", out.decompressor.FileName())
		//	}
		//} else {
		//	if h.filenameBase == "accounts" {
		//		log.Warn("[history] History.cleanAfterFreeze: mark as 'canDelete=true'", "name", out.decompressor.FileName())
		//	}
		//}

		// if it has no readers (invisible even for us) - it's safe to remove file right here
		if out.refcount.Load() == 0 {
			out.closeFilesAndRemove()
		}
		h.files.Delete(out)
	}
	h.InvertedIndex.cleanAfterFreeze(frozenTo)
}

// cleanAfterFreeze - mark all small files before `f` as `canDelete=true`
func (ii *InvertedIndex) cleanAfterFreeze(frozenTo uint64) {
	if frozenTo == 0 {
		return
	}
	var outs []*filesItem
	// `kill -9` may leave some garbage
	// but it may be useful for merges, until merge `frozen` file
	ii.files.Walk(func(items []*filesItem) bool {
		for _, item := range items {
			if item.frozen || item.endTxNum > frozenTo {
				continue
			}
			outs = append(outs, item)
		}
		return true
	})

	for _, out := range outs {
		if out == nil {
			panic("must not happen: " + ii.filenameBase)
		}
		out.canDelete.Store(true)
		if out.refcount.Load() == 0 {
			// if it has no readers (invisible even for us) - it's safe to remove file right here
			out.closeFilesAndRemove()
		}
		ii.files.Delete(out)
	}
}<|MERGE_RESOLUTION|>--- conflicted
+++ resolved
@@ -556,11 +556,7 @@
 
 	fromStep, toStep := r.valuesStartTxNum/d.aggregationStep, r.valuesEndTxNum/d.aggregationStep
 	kvFilePath := d.kvFilePath(fromStep, toStep)
-<<<<<<< HEAD
-	compr, err := compress.NewCompressor(ctx, "merge", kvFilePath, d.tmpdir, compress.MinPatternScore, workers, log.LvlTrace, d.logger)
-=======
 	compr, err := compress.NewCompressor(ctx, "merge", kvFilePath, d.dirs.Tmp, compress.MinPatternScore, workers, log.LvlTrace, d.logger)
->>>>>>> bda29b2a
 	if err != nil {
 		return nil, nil, nil, fmt.Errorf("merge %s compressor: %w", d.filenameBase, err)
 	}
@@ -647,22 +643,14 @@
 
 	if !UseBpsTree {
 		idxPath := d.kvAccessorFilePath(fromStep, toStep)
-<<<<<<< HEAD
-		if valuesIn.index, err = buildIndexThenOpen(ctx, valuesIn.decompressor, d.compression, idxPath, d.tmpdir, false, d.salt, ps, d.logger, d.noFsync); err != nil {
-=======
 		if valuesIn.index, err = buildIndexThenOpen(ctx, valuesIn.decompressor, d.compression, idxPath, d.dirs.Tmp, false, d.salt, ps, d.logger, d.noFsync); err != nil {
->>>>>>> bda29b2a
 			return nil, nil, nil, fmt.Errorf("merge %s buildIndex [%d-%d]: %w", d.filenameBase, r.valuesStartTxNum, r.valuesEndTxNum, err)
 		}
 	}
 
 	if UseBpsTree {
 		btPath := d.kvBtFilePath(fromStep, toStep)
-<<<<<<< HEAD
-		valuesIn.bindex, err = CreateBtreeIndexWithDecompressor(btPath, DefaultBtreeM, valuesIn.decompressor, d.compression, *d.salt, ps, d.tmpdir, d.logger)
-=======
 		valuesIn.bindex, err = CreateBtreeIndexWithDecompressor(btPath, DefaultBtreeM, valuesIn.decompressor, d.compression, *d.salt, ps, d.dirs.Tmp, d.logger)
->>>>>>> bda29b2a
 		if err != nil {
 			return nil, nil, nil, fmt.Errorf("merge %s btindex [%d-%d]: %w", d.filenameBase, r.valuesStartTxNum, r.valuesEndTxNum, err)
 		}
@@ -733,11 +721,7 @@
 
 	fromStep, toStep := r.valuesStartTxNum/d.aggregationStep, r.valuesEndTxNum/d.aggregationStep
 	kvFilePath := d.kvFilePath(fromStep, toStep)
-<<<<<<< HEAD
-	compr, err := compress.NewCompressor(ctx, "merge", kvFilePath, d.tmpdir, compress.MinPatternScore, workers, log.LvlTrace, d.logger)
-=======
 	compr, err := compress.NewCompressor(ctx, "merge", kvFilePath, d.dirs.Tmp, compress.MinPatternScore, workers, log.LvlTrace, d.logger)
->>>>>>> bda29b2a
 	if err != nil {
 		return nil, nil, nil, fmt.Errorf("merge %s compressor: %w", d.filenameBase, err)
 	}
@@ -831,22 +815,14 @@
 
 	if !UseBpsTree {
 		idxPath := d.kvAccessorFilePath(fromStep, toStep)
-<<<<<<< HEAD
-		if valuesIn.index, err = buildIndexThenOpen(ctx, valuesIn.decompressor, d.compression, idxPath, d.tmpdir, false, d.salt, ps, d.logger, d.noFsync); err != nil {
-=======
 		if valuesIn.index, err = buildIndexThenOpen(ctx, valuesIn.decompressor, d.compression, idxPath, d.dirs.Tmp, false, d.salt, ps, d.logger, d.noFsync); err != nil {
->>>>>>> bda29b2a
 			return nil, nil, nil, fmt.Errorf("merge %s buildIndex [%d-%d]: %w", d.filenameBase, r.valuesStartTxNum, r.valuesEndTxNum, err)
 		}
 	}
 
 	if UseBpsTree {
 		btPath := d.kvBtFilePath(fromStep, toStep)
-<<<<<<< HEAD
-		valuesIn.bindex, err = CreateBtreeIndexWithDecompressor(btPath, DefaultBtreeM, valuesIn.decompressor, d.compression, *d.salt, ps, d.tmpdir, d.logger)
-=======
 		valuesIn.bindex, err = CreateBtreeIndexWithDecompressor(btPath, DefaultBtreeM, valuesIn.decompressor, d.compression, *d.salt, ps, d.dirs.Tmp, d.logger)
->>>>>>> bda29b2a
 		if err != nil {
 			return nil, nil, nil, fmt.Errorf("merge %s btindex [%d-%d]: %w", d.filenameBase, r.valuesStartTxNum, r.valuesEndTxNum, err)
 		}
@@ -896,11 +872,7 @@
 	fromStep, toStep := startTxNum/ii.aggregationStep, endTxNum/ii.aggregationStep
 
 	datPath := ii.efFilePath(fromStep, toStep)
-<<<<<<< HEAD
-	if comp, err = compress.NewCompressor(ctx, "Snapshots merge", datPath, ii.tmpdir, compress.MinPatternScore, workers, log.LvlTrace, ii.logger); err != nil {
-=======
 	if comp, err = compress.NewCompressor(ctx, "Snapshots merge", datPath, ii.dirs.Tmp, compress.MinPatternScore, workers, log.LvlTrace, ii.logger); err != nil {
->>>>>>> bda29b2a
 		return nil, fmt.Errorf("merge %s inverted index compressor: %w", ii.filenameBase, err)
 	}
 	if ii.noFsync {
@@ -993,21 +965,13 @@
 
 	{
 		idxPath := ii.efAccessorFilePath(fromStep, toStep)
-<<<<<<< HEAD
-		if outItem.index, err = buildIndexThenOpen(ctx, outItem.decompressor, ii.compression, idxPath, ii.tmpdir, false, ii.salt, ps, ii.logger, ii.noFsync); err != nil {
-=======
 		if outItem.index, err = buildIndexThenOpen(ctx, outItem.decompressor, ii.compression, idxPath, ii.dirs.Tmp, false, ii.salt, ps, ii.logger, ii.noFsync); err != nil {
->>>>>>> bda29b2a
 			return nil, fmt.Errorf("merge %s buildIndex [%d-%d]: %w", ii.filenameBase, startTxNum, endTxNum, err)
 		}
 	}
 	if ii.withExistenceIndex {
 		idxPath := ii.efExistenceIdxFilePath(fromStep, toStep)
-<<<<<<< HEAD
-		if outItem.existence, err = buildIndexFilterThenOpen(ctx, outItem.decompressor, ii.compression, idxPath, ii.tmpdir, ii.salt, ps, ii.logger, ii.noFsync); err != nil {
-=======
 		if outItem.existence, err = buildIndexFilterThenOpen(ctx, outItem.decompressor, ii.compression, idxPath, ii.dirs.Tmp, ii.salt, ps, ii.logger, ii.noFsync); err != nil {
->>>>>>> bda29b2a
 			return nil, err
 		}
 	}
@@ -1066,11 +1030,7 @@
 		fromStep, toStep := r.historyStartTxNum/h.aggregationStep, r.historyEndTxNum/h.aggregationStep
 		datPath := h.vFilePath(fromStep, toStep)
 		idxPath := h.vAccessorFilePath(fromStep, toStep)
-<<<<<<< HEAD
-		if comp, err = compress.NewCompressor(ctx, "merge", datPath, h.tmpdir, compress.MinPatternScore, workers, log.LvlTrace, h.logger); err != nil {
-=======
 		if comp, err = compress.NewCompressor(ctx, "merge", datPath, h.dirs.Tmp, compress.MinPatternScore, workers, log.LvlTrace, h.logger); err != nil {
->>>>>>> bda29b2a
 			return nil, nil, fmt.Errorf("merge %s history compressor: %w", h.filenameBase, err)
 		}
 		compr := NewArchiveWriter(comp, h.compression)
@@ -1157,11 +1117,7 @@
 			Enums:       false,
 			BucketSize:  2000,
 			LeafSize:    8,
-<<<<<<< HEAD
-			TmpDir:      h.tmpdir,
-=======
 			TmpDir:      h.dirs.Tmp,
->>>>>>> bda29b2a
 			IndexFile:   idxPath,
 			EtlBufLimit: etl.BufferOptimalSize / 2,
 			Salt:        h.salt,
