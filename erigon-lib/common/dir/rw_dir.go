--- conflicted
+++ resolved
@@ -90,33 +90,6 @@
 	return false
 }
 
-<<<<<<< HEAD
-func deleteFiles(dir string) error {
-	files, err := os.ReadDir(dir)
-	if err != nil {
-		if os.IsNotExist(err) {
-			return nil
-		}
-		return err
-	}
-	for _, file := range files {
-		if file.IsDir() || !file.Type().IsRegular() {
-			continue
-		}
-
-		if err := os.Remove(filepath.Join(dir, file.Name())); err != nil {
-			return err
-		}
-	}
-	return nil
-}
-
-// nolint
-func DeleteFiles(dirs ...string) error {
-	for _, dir := range dirs {
-		if err := deleteFiles(dir); err != nil {
-			return err
-=======
 // nolint
 func DeleteFiles(dirs ...string) error {
 	for _, dir := range dirs {
@@ -148,16 +121,11 @@
 			if filepath.Ext(f.Name()) == ext { // filter out only compressed files
 				match = true
 			}
->>>>>>> bda29b2a
 		}
 		if !match {
 			continue
 		}
 		res = append(res, filepath.Join(dir, f.Name()))
 	}
-<<<<<<< HEAD
-	return nil
-=======
 	return res, nil
->>>>>>> bda29b2a
 }