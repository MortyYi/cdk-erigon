--- conflicted
+++ resolved
@@ -67,11 +67,7 @@
 		SnapHistory:     filepath.Join(datadir, "snapshots", "history"),
 		SnapDomain:      filepath.Join(datadir, "snapshots", "domain"),
 		SnapAccessors:   filepath.Join(datadir, "snapshots", "accessor"),
-<<<<<<< HEAD
-		Downloader:      filepath.Join(datadir, "downloader"),
-=======
 		Downloader:      filepath.Join(datadir, "snapshots", "db"),
->>>>>>> 050e895d
 		TxPool:          filepath.Join(datadir, "txpool"),
 		Nodes:           filepath.Join(datadir, "nodes"),
 	}
@@ -120,15 +116,9 @@
 	if err := downloaderV2Migration(dirs); err != nil {
 		return err
 	}
-<<<<<<< HEAD
 	if err := erigonV3foldersV31Migration(dirs); err != nil {
 		return err
 	}
-=======
-	//if err := erigonV3foldersV31Migration(dirs); err != nil {
-	//	return err
-	//}
->>>>>>> 050e895d
 	return nil
 }
 
@@ -146,10 +136,6 @@
 	return nil
 }
 
-<<<<<<< HEAD
-=======
-// nolint
->>>>>>> 050e895d
 func erigonV3foldersV31Migration(dirs Dirs) error {
 	// migrate files db from `datadir/snapshot/warm` to `datadir/snapshots/domain`
 	if dir.Exist(filepath.Join(dirs.Snap, "warm")) {
@@ -167,10 +153,7 @@
 	return nil
 }
 
-<<<<<<< HEAD
-=======
 // nolint
->>>>>>> 050e895d
 func moveFiles(from, to string, ext string) error {
 	files, err := os.ReadDir(from)
 	if err != nil {
