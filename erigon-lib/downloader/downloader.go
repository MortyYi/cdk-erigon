/*
   Copyright 2021 Erigon contributors

   Licensed under the Apache License, Version 2.0 (the "License");
   you may not use this file except in compliance with the License.
   You may obtain a copy of the License at

       http://www.apache.org/licenses/LICENSE-2.0

   Unless required by applicable law or agreed to in writing, software
   distributed under the License is distributed on an "AS IS" BASIS,
   WITHOUT WARRANTIES OR CONDITIONS OF ANY KIND, either express or implied.
   See the License for the specific language governing permissions and
   limitations under the License.
*/

package downloader

import (
	"context"
	"errors"
	"fmt"
	"runtime"
	"strings"
	"sync"
	"sync/atomic"
	"time"

	"github.com/anacrolix/torrent"
	"github.com/anacrolix/torrent/metainfo"
	"github.com/anacrolix/torrent/storage"
	"github.com/c2h5oh/datasize"
	"github.com/ledgerwatch/erigon-lib/common"
	"github.com/ledgerwatch/erigon-lib/common/datadir"
	"github.com/ledgerwatch/erigon-lib/common/dbg"
	"github.com/ledgerwatch/erigon-lib/downloader/downloadercfg"
	"github.com/ledgerwatch/erigon-lib/kv"
	"github.com/ledgerwatch/erigon-lib/kv/mdbx"
	"github.com/ledgerwatch/log/v3"
	"golang.org/x/sync/errgroup"
	"golang.org/x/sync/semaphore"
)

// Downloader - component which downloading historical files. Can use BitTorrent, or other protocols
type Downloader struct {
	db                kv.RwDB
	pieceCompletionDB storage.PieceCompletion
	torrentClient     *torrent.Client

	cfg *downloadercfg.Cfg

	statsLock *sync.RWMutex
	stats     AggStats

	folder storage.ClientImplCloser

	ctx          context.Context
	stopMainLoop context.CancelFunc
	wg           sync.WaitGroup

	webseeds  *WebSeeds
	logger    log.Logger
	verbosity log.Lvl
}

type AggStats struct {
	MetadataReady, FilesTotal int32
	PeersUnique               int32
	ConnectionsTotal          uint64

	Completed bool
	Progress  float32

	BytesCompleted, BytesTotal     uint64
	DroppedCompleted, DroppedTotal uint64

	BytesDownload, BytesUpload uint64
	UploadRate, DownloadRate   uint64
}

<<<<<<< HEAD
func New(ctx context.Context, cfg *downloadercfg.Cfg, dirs datadir.Dirs, logger log.Logger, verbosity log.Lvl) (*Downloader, error) {
	db, c, m, torrentClient, err := openClient(cfg.Dirs.Downloader, cfg.Dirs.Snap, cfg.ClientConfig)
=======
func New(ctx context.Context, cfg *downloadercfg.Cfg, logger log.Logger, verbosity log.Lvl) (*Downloader, error) {
	// move db from `datadir/snapshot/db` to `datadir/downloader`
	//if dir.Exist(filepath.Join(cfg.Dirs.Snap, "db", "mdbx.dat")) { // migration from prev versions
	//	from, to := filepath.Join(cfg.Dirs.Snap, "db", "mdbx.dat"), filepath.Join(cfg.Dirs.Downloader, "mdbx.dat")
	//	if err := os.Rename(from, to); err != nil {
	//		//fall back to copy-file if folders are on different disks
	//		if err := copyFile(from, to); err != nil {
	//			return nil, err
	//		}
	//	}
	//}

	db, c, m, torrentClient, err := openClient(ctx, cfg.Dirs.Downloader, cfg.Dirs.Snap, cfg.ClientConfig)
>>>>>>> ea328137
	if err != nil {
		return nil, fmt.Errorf("openClient: %w", err)
	}

	peerID, err := readPeerID(db)
	if err != nil {
		return nil, fmt.Errorf("get peer id: %w", err)
	}
	cfg.ClientConfig.PeerID = string(peerID)
	if len(peerID) == 0 {
		if err = savePeerID(db, torrentClient.PeerID()); err != nil {
			return nil, fmt.Errorf("save peer id: %w", err)
		}
	}

	d := &Downloader{
		cfg:               cfg,
		db:                db,
		pieceCompletionDB: c,
		folder:            m,
		torrentClient:     torrentClient,
		statsLock:         &sync.RWMutex{},
		webseeds:          &WebSeeds{logger: logger, verbosity: verbosity, downloadTorrentFile: cfg.DownloadTorrentFilesFromWebseed},
		logger:            logger,
		verbosity:         verbosity,
	}
	d.ctx, d.stopMainLoop = context.WithCancel(ctx)

	if err := d.BuildTorrentFilesIfNeed(d.ctx); err != nil {
		return nil, err
	}
	if err := d.addTorrentFilesFromDisk(false); err != nil {
		return nil, err
	}
	// CornerCase: no peers -> no anoncments to trackers -> no magnetlink resolution (but magnetlink has filename)
	// means we can start adding weebseeds without waiting for `<-t.GotInfo()`
	d.wg.Add(1)
	go func() {
		defer d.wg.Done()
		d.webseeds.Discover(d.ctx, d.cfg.WebSeedUrls, d.cfg.WebSeedFiles, d.cfg.Dirs.Snap)
		// webseeds.Discover may create new .torrent files on disk
		if err := d.addTorrentFilesFromDisk(true); err != nil && !errors.Is(err, context.Canceled) {
			d.logger.Warn("[snapshots] addTorrentFilesFromDisk", "err", err)
		}
	}()
	return d, nil
}

func (d *Downloader) MainLoopInBackground(silent bool) {
	d.wg.Add(1)
	go func() {
		defer d.wg.Done()
		if err := d.mainLoop(silent); err != nil {
			if !errors.Is(err, context.Canceled) {
				d.logger.Warn("[snapshots]", "err", err)
			}
		}
	}()
}

func (d *Downloader) mainLoop(silent bool) error {
	var sem = semaphore.NewWeighted(int64(d.cfg.DownloadSlots))

	d.wg.Add(1)
	go func() {
		defer d.wg.Done()

		// Torrents that are already taken care of
		//// First loop drops torrents that were downloaded or are already complete
		//// This improves efficiency of download by reducing number of active torrent (empirical observation)
		//for torrents := d.torrentClient.Torrents(); len(torrents) > 0; torrents = d.torrentClient.Torrents() {
		//	select {
		//	case <-d.ctx.Done():
		//		return
		//	default:
		//	}
		//	for _, t := range torrents {
		//		if _, already := torrentMap[t.InfoHash()]; already {
		//			continue
		//		}
		//		select {
		//		case <-d.ctx.Done():
		//			return
		//		case <-t.GotInfo():
		//		}
		//		if t.Complete.Bool() {
		//			atomic.AddUint64(&d.stats.DroppedCompleted, uint64(t.BytesCompleted()))
		//			atomic.AddUint64(&d.stats.DroppedTotal, uint64(t.Length()))
		//			t.Drop()
		//			torrentMap[t.InfoHash()] = struct{}{}
		//			continue
		//		}
		//		if err := sem.Acquire(d.ctx, 1); err != nil {
		//			return
		//		}
		//		t.AllowDataDownload()
		//		t.DownloadAll()
		//		torrentMap[t.InfoHash()] = struct{}{}
		//		d.wg.Add(1)
		//		go func(t *torrent.Torrent) {
		//			defer d.wg.Done()
		//			defer sem.Release(1)
		//			select {
		//			case <-d.ctx.Done():
		//				return
		//			case <-t.Complete.On():
		//			}
		//			atomic.AddUint64(&d.stats.DroppedCompleted, uint64(t.BytesCompleted()))
		//			atomic.AddUint64(&d.stats.DroppedTotal, uint64(t.Length()))
		//			t.Drop()
		//		}(t)
		//	}
		//}
		//atomic.StoreUint64(&d.stats.DroppedCompleted, 0)
		//atomic.StoreUint64(&d.stats.DroppedTotal, 0)
		//d.addTorrentFilesFromDisk(false)
		for {
			torrents := d.torrentClient.Torrents()
			select {
			case <-d.ctx.Done():
				return
			default:
			}
			for _, t := range torrents {
				if t.Complete.Bool() {
					continue
				}
				if err := sem.Acquire(d.ctx, 1); err != nil {
					return
				}
				t.AllowDataDownload()
				select {
				case <-d.ctx.Done():
					return
				case <-t.GotInfo():
				}
				t.DownloadAll()
				d.wg.Add(1)
				go func(t *torrent.Torrent) {
					defer d.wg.Done()
					defer sem.Release(1)
					select {
					case <-d.ctx.Done():
						return
					case <-t.Complete.On():
					}
				}(t)
			}

			select {
			case <-d.ctx.Done():
				return
			case <-time.After(10 * time.Second):
			}
		}
	}()

	logEvery := time.NewTicker(20 * time.Second)
	defer logEvery.Stop()

	statInterval := 20 * time.Second
	statEvery := time.NewTicker(statInterval)
	defer statEvery.Stop()

	var m runtime.MemStats
	justCompleted := true
	for {
		select {
		case <-d.ctx.Done():
			return d.ctx.Err()
		case <-statEvery.C:
			d.ReCalcStats(statInterval)

		case <-logEvery.C:
			if silent {
				continue
			}

			stats := d.Stats()

			dbg.ReadMemStats(&m)
			if stats.Completed {
				if justCompleted {
					justCompleted = false
					// force fsync of db. to not loose results of downloading on power-off
					_ = d.db.Update(d.ctx, func(tx kv.RwTx) error { return nil })
				}

				d.logger.Info("[snapshots] Seeding",
					"up", common.ByteCount(stats.UploadRate)+"/s",
					"peers", stats.PeersUnique,
					"conns", stats.ConnectionsTotal,
					"files", stats.FilesTotal,
					"alloc", common.ByteCount(m.Alloc), "sys", common.ByteCount(m.Sys),
				)
				continue
			}

			d.logger.Info("[snapshots] Downloading",
				"progress", fmt.Sprintf("%.2f%% %s/%s", stats.Progress, common.ByteCount(stats.BytesCompleted), common.ByteCount(stats.BytesTotal)),
				"download", common.ByteCount(stats.DownloadRate)+"/s",
				"upload", common.ByteCount(stats.UploadRate)+"/s",
				"peers", stats.PeersUnique,
				"conns", stats.ConnectionsTotal,
				"files", stats.FilesTotal,
				"alloc", common.ByteCount(m.Alloc), "sys", common.ByteCount(m.Sys),
			)

			if stats.PeersUnique == 0 {
				ips := d.TorrentClient().BadPeerIPs()
				if len(ips) > 0 {
					d.logger.Info("[snapshots] Stats", "banned", ips)
				}
			}
		}
	}
}

func (d *Downloader) SnapDir() string { return d.cfg.Dirs.Snap }

func (d *Downloader) ReCalcStats(interval time.Duration) {
	//Call this methods outside of `statsLock` critical section, because they have own locks with contention
	torrents := d.torrentClient.Torrents()
	connStats := d.torrentClient.ConnStats()
	peers := make(map[torrent.PeerID]struct{}, 16)

	d.statsLock.Lock()
	defer d.statsLock.Unlock()
	prevStats, stats := d.stats, d.stats

	stats.Completed = true
	stats.BytesDownload = uint64(connStats.BytesReadUsefulIntendedData.Int64())
	stats.BytesUpload = uint64(connStats.BytesWrittenData.Int64())

	stats.BytesTotal, stats.BytesCompleted, stats.ConnectionsTotal, stats.MetadataReady = atomic.LoadUint64(&stats.DroppedTotal), atomic.LoadUint64(&stats.DroppedCompleted), 0, 0

	var zeroProgress []string
	var noMetadata []string
	for _, t := range torrents {
		select {
		case <-t.GotInfo():
			stats.MetadataReady++
			for _, peer := range t.PeerConns() {
				stats.ConnectionsTotal++
				peers[peer.PeerID] = struct{}{}
			}
			stats.BytesCompleted += uint64(t.BytesCompleted())
			stats.BytesTotal += uint64(t.Length())
			if !t.Complete.Bool() {
				progress := float32(float64(100) * (float64(t.BytesCompleted()) / float64(t.Length())))
				if progress == 0 {
					zeroProgress = append(zeroProgress, t.Name())
				} else {
					peersOfThisFile := make(map[torrent.PeerID]struct{}, 16)
					for _, peer := range t.PeerConns() {
						peersOfThisFile[peer.PeerID] = struct{}{}
					}
					d.logger.Log(d.verbosity, "[snapshots] progress", "name", t.Name(), "progress", fmt.Sprintf("%.2f%%", progress), "webseeds", len(t.Metainfo().UrlList), "peers", len(peersOfThisFile))
				}
			}
		default:
			noMetadata = append(noMetadata, t.Name())
		}

		stats.Completed = stats.Completed && t.Complete.Bool()
	}
	if len(noMetadata) > 0 {
		amount := len(noMetadata)
		if len(noMetadata) > 5 {
			noMetadata = append(noMetadata[:5], "...")
		}
		d.logger.Log(d.verbosity, "[snapshots] no metadata yet", "files", amount, "list", strings.Join(noMetadata, ","))
	}
	if len(zeroProgress) > 0 {
		amount := len(zeroProgress)
		if len(zeroProgress) > 5 {
			zeroProgress = append(zeroProgress[:5], "...")
		}
		d.logger.Log(d.verbosity, "[snapshots] no progress yet", "files", amount, "list", strings.Join(zeroProgress, ","))
	}

	stats.DownloadRate = (stats.BytesDownload - prevStats.BytesDownload) / uint64(interval.Seconds())
	stats.UploadRate = (stats.BytesUpload - prevStats.BytesUpload) / uint64(interval.Seconds())

	if stats.BytesTotal == 0 {
		stats.Progress = 0
	} else {
		stats.Progress = float32(float64(100) * (float64(stats.BytesCompleted) / float64(stats.BytesTotal)))
		if stats.Progress == 100 && !stats.Completed {
			stats.Progress = 99.99
		}
	}
	stats.PeersUnique = int32(len(peers))
	stats.FilesTotal = int32(len(torrents))

	d.stats = stats
}

func (d *Downloader) verifyFile(ctx context.Context, t *torrent.Torrent, completePieces *atomic.Uint64) error {
	select {
	case <-ctx.Done():
		return ctx.Err()
	case <-t.GotInfo():
	}

	g := &errgroup.Group{}
	for i := 0; i < t.NumPieces(); i++ {
		i := i
		g.Go(func() error {
			select {
			case <-ctx.Done():
				return ctx.Err()
			default:
			}

			t.Piece(i).VerifyData()
			completePieces.Add(1)
			return nil
		})
		//<-t.Complete.On()
	}
	return g.Wait()
}

func (d *Downloader) VerifyData(ctx context.Context) error {
	total := 0
	torrents := d.torrentClient.Torrents()
	for _, t := range torrents {
		select {
		case <-t.GotInfo():
			total += t.NumPieces()
		default:
			continue
		}
	}

	completedPieces := &atomic.Uint64{}

	{
		d.logger.Info("[snapshots] Verify start")
		defer d.logger.Info("[snapshots] Verify done")
		logEvery := time.NewTicker(20 * time.Second)
		defer logEvery.Stop()
		d.wg.Add(1)
		go func() {
			defer d.wg.Done()
			for {
				select {
				case <-ctx.Done():
					return
				case <-logEvery.C:
					d.logger.Info("[snapshots] Verify", "progress", fmt.Sprintf("%.2f%%", 100*float64(completedPieces.Load())/float64(total)))
				}
			}
		}()
	}

	g, ctx := errgroup.WithContext(ctx)
	// torrent lib internally limiting amount of hashers per file
	// set limit here just to make load predictable, not to control Disk/CPU consumption
	g.SetLimit(runtime.GOMAXPROCS(-1) * 4)

	for _, t := range torrents {
		t := t
		g.Go(func() error {
			return d.verifyFile(ctx, t, completedPieces)
		})
	}

	if err := g.Wait(); err != nil {
		return err
	}
	// force fsync of db. to not loose results of validation on power-off
	return d.db.Update(context.Background(), func(tx kv.RwTx) error { return nil })
}

// AddNewSeedableFile decides what we do depending on wether we have the .seg file or the .torrent file
// have .torrent no .seg => get .seg file from .torrent
// have .seg no .torrent => get .torrent from .seg
func (d *Downloader) AddNewSeedableFile(ctx context.Context, name string) error {
	// if we don't have the torrent file we build it if we have the .seg file
	torrentFilePath, err := BuildTorrentIfNeed(ctx, name, d.SnapDir())
	if err != nil {
		return err
	}
	ts, err := loadTorrent(torrentFilePath)
	if err != nil {
		return err
	}
	wsUrls, ok := d.webseeds.ByFileName(ts.DisplayName)
	if ok {
		ts.Webseeds = append(ts.Webseeds, wsUrls...)
	}
	err = addTorrentFile(ctx, ts, d.torrentClient)
	if err != nil {
		return fmt.Errorf("addTorrentFile: %w", err)
	}
	return nil
}

func (d *Downloader) exists(name string) bool {
	// Paranoic Mode on: if same file changed infoHash - skip it
	// use-cases:
	//	- release of re-compressed version of same file,
	//	- ErigonV1.24 produced file X, then ErigonV1.25 released with new compression algorithm and produced X with anouther infoHash.
	//		ErigonV1.24 node must keep using existing file instead of downloading new one.
	for _, t := range d.torrentClient.Torrents() {
		if t.Name() == name {
			return true
		}
	}
	return false
}
func (d *Downloader) AddInfoHashAsMagnetLink(ctx context.Context, infoHash metainfo.Hash, name string) error {
	if d.exists(name) {
		return nil
	}
	mi := &metainfo.MetaInfo{AnnounceList: Trackers}
	magnet := mi.Magnet(&infoHash, &metainfo.Info{Name: name})
	spec, err := torrent.TorrentSpecFromMagnetUri(magnet.String())
	if err != nil {
		return err
	}
	spec.DisallowDataDownload = true
	t, _, err := d.torrentClient.AddTorrentSpec(spec)
	if err != nil {
		return err
	}
	d.wg.Add(1)
	go func(t *torrent.Torrent) {
		defer d.wg.Done()
		select {
		case <-ctx.Done():
			return
		case <-t.GotInfo():
		}

		mi := t.Metainfo()
		if err := CreateTorrentFileIfNotExists(d.SnapDir(), t.Info(), &mi); err != nil {
			d.logger.Warn("[snapshots] create torrent file", "err", err)
			return
		}
		urls, ok := d.webseeds.ByFileName(t.Name())
		if ok {
			t.AddWebSeeds(urls)
		}
	}(t)
	//log.Debug("[downloader] downloaded both seg and torrent files", "hash", infoHash)
	return nil
}

func seedableFiles(dirs datadir.Dirs) ([]string, error) {
	files, err := seedableSegmentFiles(dirs.Snap)
	if err != nil {
		return nil, fmt.Errorf("seedableSegmentFiles: %w", err)
	}
	l1, err := seedableSnapshotsBySubDir(dirs.Snap, "idx")
	if err != nil {
		return nil, err
	}
	l2, err := seedableSnapshotsBySubDir(dirs.Snap, "history")
	if err != nil {
		return nil, err
	}
	l3, err := seedableSnapshotsBySubDir(dirs.Snap, "domain")
	if err != nil {
		return nil, err
	}
	files = append(append(append(files, l1...), l2...), l3...)
	return files, nil
}
func (d *Downloader) addTorrentFilesFromDisk(quiet bool) error {
	logEvery := time.NewTicker(20 * time.Second)
	defer logEvery.Stop()

	files, err := AllTorrentSpecs(d.cfg.Dirs)
	if err != nil {
		return err
	}
	for i, ts := range files {
		ws, ok := d.webseeds.ByFileName(ts.DisplayName)
		if ok {
			ts.Webseeds = append(ts.Webseeds, ws...)
		}
		err := addTorrentFile(d.ctx, ts, d.torrentClient)
		if err != nil {
			return err
		}
		select {
		case <-logEvery.C:
			if !quiet {
				log.Info("[snapshots] Adding .torrent files", "progress", fmt.Sprintf("%d/%d", i, len(files)))
			}
		default:
		}
	}
	return nil
}
func (d *Downloader) BuildTorrentFilesIfNeed(ctx context.Context) error {
	return BuildTorrentFilesIfNeed(ctx, d.cfg.Dirs)
}
func (d *Downloader) Stats() AggStats {
	d.statsLock.RLock()
	defer d.statsLock.RUnlock()
	return d.stats
}

func (d *Downloader) Close() {
	d.stopMainLoop()
	d.wg.Wait()
	d.torrentClient.Close()
	if err := d.folder.Close(); err != nil {
		d.logger.Warn("[snapshots] folder.close", "err", err)
	}
	if err := d.pieceCompletionDB.Close(); err != nil {
		d.logger.Warn("[snapshots] pieceCompletionDB.close", "err", err)
	}
	d.db.Close()
}

func (d *Downloader) PeerID() []byte {
	peerID := d.torrentClient.PeerID()
	return peerID[:]
}

func (d *Downloader) StopSeeding(hash metainfo.Hash) error {
	t, ok := d.torrentClient.Torrent(hash)
	if !ok {
		return nil
	}
	ch := t.Closed()
	t.Drop()
	<-ch
	return nil
}

func (d *Downloader) TorrentClient() *torrent.Client { return d.torrentClient }

func openClient(ctx context.Context, dbDir, snapDir string, cfg *torrent.ClientConfig) (db kv.RwDB, c storage.PieceCompletion, m storage.ClientImplCloser, torrentClient *torrent.Client, err error) {
	db, err = mdbx.NewMDBX(log.New()).
		Label(kv.DownloaderDB).
		WithTableCfg(func(defaultBuckets kv.TableCfg) kv.TableCfg { return kv.DownloaderTablesCfg }).
		SyncPeriod(15 * time.Second).
		GrowthStep(16 * datasize.MB).
		MapSize(16 * datasize.GB).
		Path(dbDir).
		Open(ctx)
	if err != nil {
		return nil, nil, nil, nil, fmt.Errorf("torrentcfg.openClient: %w", err)
	}
	c, err = NewMdbxPieceCompletion(db)
	if err != nil {
		return nil, nil, nil, nil, fmt.Errorf("torrentcfg.NewMdbxPieceCompletion: %w", err)
	}
	m = storage.NewMMapWithCompletion(snapDir, c)
	cfg.DefaultStorage = m

	torrentClient, err = torrent.NewClient(cfg)
	if err != nil {
		return nil, nil, nil, nil, fmt.Errorf("torrent.NewClient: %w", err)
	}

	return db, c, m, torrentClient, nil
}<|MERGE_RESOLUTION|>--- conflicted
+++ resolved
@@ -78,24 +78,8 @@
 	UploadRate, DownloadRate   uint64
 }
 
-<<<<<<< HEAD
 func New(ctx context.Context, cfg *downloadercfg.Cfg, dirs datadir.Dirs, logger log.Logger, verbosity log.Lvl) (*Downloader, error) {
-	db, c, m, torrentClient, err := openClient(cfg.Dirs.Downloader, cfg.Dirs.Snap, cfg.ClientConfig)
-=======
-func New(ctx context.Context, cfg *downloadercfg.Cfg, logger log.Logger, verbosity log.Lvl) (*Downloader, error) {
-	// move db from `datadir/snapshot/db` to `datadir/downloader`
-	//if dir.Exist(filepath.Join(cfg.Dirs.Snap, "db", "mdbx.dat")) { // migration from prev versions
-	//	from, to := filepath.Join(cfg.Dirs.Snap, "db", "mdbx.dat"), filepath.Join(cfg.Dirs.Downloader, "mdbx.dat")
-	//	if err := os.Rename(from, to); err != nil {
-	//		//fall back to copy-file if folders are on different disks
-	//		if err := copyFile(from, to); err != nil {
-	//			return nil, err
-	//		}
-	//	}
-	//}
-
 	db, c, m, torrentClient, err := openClient(ctx, cfg.Dirs.Downloader, cfg.Dirs.Snap, cfg.ClientConfig)
->>>>>>> ea328137
 	if err != nil {
 		return nil, fmt.Errorf("openClient: %w", err)
 	}
