/*
   Copyright 2021 Erigon contributors

   Licensed under the Apache License, Version 2.0 (the "License");
   you may not use this file except in compliance with the License.
   You may obtain a copy of the License at

       http://www.apache.org/licenses/LICENSE-2.0

   Unless required by applicable law or agreed to in writing, software
   distributed under the License is distributed on an "AS IS" BASIS,
   WITHOUT WARRANTIES OR CONDITIONS OF ANY KIND, either express or implied.
   See the License for the specific language governing permissions and
   limitations under the License.
*/

package downloadercfg

import (
	"io/ioutil"
	"net"
	"net/url"
	"path/filepath"
	"runtime"
	"strings"

	"github.com/anacrolix/dht/v2"
	lg "github.com/anacrolix/log"
	"github.com/anacrolix/torrent"
	"github.com/c2h5oh/datasize"
	"github.com/ledgerwatch/erigon-lib/common"
	"github.com/ledgerwatch/erigon-lib/common/datadir"
	"github.com/ledgerwatch/erigon-lib/common/dir"
	"github.com/ledgerwatch/log/v3"
	"golang.org/x/time/rate"
)

// DefaultPieceSize - Erigon serves many big files, bigger pieces will reduce
// amount of network announcements, but can't go over 2Mb
// see https://wiki.theory.org/BitTorrentSpecification#Metainfo_File_Structure
const DefaultPieceSize = 2 * 1024 * 1024

// DefaultNetworkChunkSize - how much data request per 1 network call to peer.
// default: 16Kb
const DefaultNetworkChunkSize = 256 * 1024

type Cfg struct {
	ClientConfig  *torrent.ClientConfig
	DownloadSlots int

	WebSeedUrls                     []*url.URL
	WebSeedFiles                    []string
	DownloadTorrentFilesFromWebseed bool

	Dirs datadir.Dirs
}

func Default() *torrent.ClientConfig {
	torrentConfig := torrent.NewDefaultClientConfig()

	// enable dht
	torrentConfig.NoDHT = true
	//torrentConfig.DisableTrackers = true
	//torrentConfig.DisableWebtorrent = true

	// Reduce defaults - to avoid peers with very bad geography
	//torrentConfig.MinDialTimeout = 1 * time.Second      // default: 3sec
	//torrentConfig.NominalDialTimeout = 10 * time.Second // default: 20sec
	//torrentConfig.HandshakesTimeout = 1 * time.Second   // default: 4sec

	// see: https://en.wikipedia.org/wiki/TCP_half-open
	//torrentConfig.TotalHalfOpenConns = 100     // default: 100
	//torrentConfig.HalfOpenConnsPerTorrent = 25 // default: 25
	//torrentConfig.TorrentPeersHighWater = 500 // default: 500
	//torrentConfig.TorrentPeersLowWater = 50   // default: 50

	torrentConfig.Seed = true
	torrentConfig.UpnpID = torrentConfig.UpnpID + "leecher"

	return torrentConfig
}

func New(dirs datadir.Dirs, version string, verbosity lg.Level, downloadRate, uploadRate datasize.ByteSize, port, connsPerFile, downloadSlots int, staticPeers []string, webseeds string) (*Cfg, error) {
	torrentConfig := Default()
	torrentConfig.PieceHashersPerTorrent = runtime.NumCPU()
	torrentConfig.DataDir = dirs.Snap // `DataDir` of torrent-client-lib is different from Erigon's `DataDir`. Just same naming.

	torrentConfig.ExtendedHandshakeClientVersion = version

	// We would-like to reduce amount of goroutines in Erigon, so reducing next params
	torrentConfig.EstablishedConnsPerTorrent = connsPerFile // default: 50

	torrentConfig.ListenPort = port
	// check if ipv6 is enabled
	torrentConfig.DisableIPv6 = !getIpv6Enabled()

	// rates are divided by 2 - I don't know why it works, maybe bug inside torrent lib accounting
	torrentConfig.UploadRateLimiter = rate.NewLimiter(rate.Limit(uploadRate.Bytes()), DefaultNetworkChunkSize) // default: unlimited
<<<<<<< HEAD
	if downloadRate <= 512*datasize.MB {
		torrentConfig.DownloadRateLimiter = rate.NewLimiter(rate.Limit(downloadRate.Bytes()), 2*DefaultNetworkChunkSize) // default: unlimited
=======
	if downloadRate.Bytes() < 500_000_000 {
		torrentConfig.DownloadRateLimiter = rate.NewLimiter(rate.Limit(downloadRate.Bytes()), DefaultNetworkChunkSize) // default: unlimited
>>>>>>> 9166eeae
	}

	// debug
	//	torrentConfig.Debug = false
	torrentConfig.Logger.WithFilterLevel(verbosity)
	torrentConfig.Logger.Handlers = []lg.Handler{adapterHandler{}}

	if len(staticPeers) > 0 {
		torrentConfig.NoDHT = false
		//defaultNodes := torrentConfig.DhtStartingNodes
		torrentConfig.DhtStartingNodes = func(network string) dht.StartingNodesGetter {
			return func() ([]dht.Addr, error) {
				addrs, err := dht.GlobalBootstrapAddrs(network)
				if err != nil {
					return nil, err
				}

				for _, seed := range staticPeers {
					if network == "udp" {
						var addr *net.UDPAddr
						addr, err := net.ResolveUDPAddr(network, seed+":80")
						if err != nil {
							log.Warn("[downloader] Cannot UDP resolve address", "network", network, "addr", seed)
							continue
						}
						addrs = append(addrs, dht.NewAddr(addr))
					}
					if network == "tcp" {
						var addr *net.TCPAddr
						addr, err := net.ResolveTCPAddr(network, seed+":80")
						if err != nil {
							log.Warn("[downloader] Cannot TCP resolve address", "network", network, "addr", seed)
							continue
						}
						addrs = append(addrs, dht.NewAddr(addr))
					}
				}
				return addrs, nil
			}
		}
		//staticPeers
	}

	webseedUrlsOrFiles := common.CliString2Array(webseeds)
	webseedUrls := make([]*url.URL, 0, len(webseedUrlsOrFiles))
	webseedFiles := make([]string, 0, len(webseedUrlsOrFiles))
	for _, webseed := range webseedUrlsOrFiles {
		uri, err := url.ParseRequestURI(webseed)
		if err != nil {
			if strings.HasSuffix(webseed, ".toml") && dir.FileExist(webseed) {
				webseedFiles = append(webseedFiles, webseed)
			}
			continue
		}
		webseedUrls = append(webseedUrls, uri)
	}
	localCfgFile := filepath.Join(dirs.DataDir, "webseed.toml") // datadir/webseed.toml allowed
	if dir.FileExist(localCfgFile) {
		webseedFiles = append(webseedFiles, localCfgFile)
	}

	return &Cfg{Dirs: dirs,
		ClientConfig: torrentConfig, DownloadSlots: downloadSlots,
		WebSeedUrls: webseedUrls, WebSeedFiles: webseedFiles,
	}, nil
}

func getIpv6Enabled() bool {
	if runtime.GOOS == "linux" {
		file, err := ioutil.ReadFile("/sys/module/ipv6/parameters/disable")
		if err != nil {
			log.Warn("could not read /sys/module/ipv6/parameters/disable for ipv6 detection")
			return false
		}
		fileContent := strings.TrimSpace(string(file))
		return fileContent != "0"
	}

	// TODO hotfix: for platforms other than linux disable ipv6
	return false
}<|MERGE_RESOLUTION|>--- conflicted
+++ resolved
@@ -96,13 +96,8 @@
 
 	// rates are divided by 2 - I don't know why it works, maybe bug inside torrent lib accounting
 	torrentConfig.UploadRateLimiter = rate.NewLimiter(rate.Limit(uploadRate.Bytes()), DefaultNetworkChunkSize) // default: unlimited
-<<<<<<< HEAD
-	if downloadRate <= 512*datasize.MB {
-		torrentConfig.DownloadRateLimiter = rate.NewLimiter(rate.Limit(downloadRate.Bytes()), 2*DefaultNetworkChunkSize) // default: unlimited
-=======
 	if downloadRate.Bytes() < 500_000_000 {
 		torrentConfig.DownloadRateLimiter = rate.NewLimiter(rate.Limit(downloadRate.Bytes()), DefaultNetworkChunkSize) // default: unlimited
->>>>>>> 9166eeae
 	}
 
 	// debug
