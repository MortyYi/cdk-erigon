/*
   Copyright 2021 Erigon contributors

   Licensed under the Apache License, Version 2.0 (the "License");
   you may not use this file except in compliance with the License.
   You may obtain a copy of the License at

       http://www.apache.org/licenses/LICENSE-2.0

   Unless required by applicable law or agreed to in writing, software
   distributed under the License is distributed on an "AS IS" BASIS,
   WITHOUT WARRANTIES OR CONDITIONS OF ANY KIND, either express or implied.
   See the License for the specific language governing permissions and
   limitations under the License.
*/

package downloadercfg

import (
	"fmt"
	"strings"

	lg "github.com/anacrolix/log"
	"github.com/ledgerwatch/log/v3"
)

func init() {
	lg.Default.Handlers = []lg.Handler{adapterHandler{}}
}

func Int2LogLevel(level int) (lvl lg.Level, dbg bool, err error) {
	switch level {
	case 0:
		lvl = lg.Critical
	case 1:
		lvl = lg.Error
	case 2:
		lvl = lg.Warning
	case 3:
		lvl = lg.Info
	case 4:
		lvl = lg.Debug
	case 5:
		lvl = lg.Debug
		dbg = true
	default:
		return lvl, dbg, fmt.Errorf("invalid level set, expected a number between 0-5 but got: %d", level)
	}
	return lvl, dbg, nil
}

type noopHandler struct{}

func (b noopHandler) Handle(r lg.Record) {
}

type adapterHandler struct{}

func (b adapterHandler) Handle(r lg.Record) {
	lvl := r.Level

	switch lvl {
	case lg.Debug:
		str := r.String()
		skip := strings.Contains(str, "completion change") || strings.Contains(str, "hashed piece") ||
			strings.Contains(str, "set torrent=") ||
			strings.Contains(str, "all initial dials failed") ||
			strings.Contains(str, "local and remote peer ids are the same") ||
			strings.Contains(str, "connection at") || strings.Contains(str, "don't want conns right now") ||
			strings.Contains(str, "is mutually complete") ||
			strings.Contains(str, "sending PEX message") || strings.Contains(str, "received pex message") ||
			strings.Contains(str, "announce to") || strings.Contains(str, "announcing to") ||
			strings.Contains(str, "EOF") || strings.Contains(str, "closed") || strings.Contains(str, "connection reset by peer") || strings.Contains(str, "use of closed network connection") || strings.Contains(str, "broken pipe") ||
			strings.Contains(str, "inited with remoteAddr")
		if skip {
			break
		}
		log.Debug(str)
	case lg.Info:
		str := r.String()
		skip := strings.Contains(str, "EOF")
		//strings.Contains(str, "banning ip <nil>") ||
		//strings.Contains(str, "spurious timer") { // suppress useless errors
		if skip {
			break
		}

		log.Info(str)
	case lg.Warning:
		str := r.String()
		skip := strings.Contains(str, "EOF")
<<<<<<< HEAD
=======

>>>>>>> 41abdb55
		//if strings.Contains(str, "could not find offer for id") { // suppress useless errors
		//	break
		//}
		//if strings.Contains(str, "webrtc conn for unloaded torrent") { // suppress useless errors
		//	break
		//}
		//if strings.Contains(str, "TrackerClient closed") { // suppress useless errors
		//	break
		//}
		//if strings.Contains(str, "banned ip") { // suppress useless errors
		//	break
		//}
		//if strings.Contains(str, "being sole dirtier of piece") { // suppress useless errors
		//	break
		//}
		if strings.Contains(str, "requested chunk too long") { // suppress useless errors
			break
		}
		//if strings.Contains(str, "reservation cancelled") { // suppress useless errors
		//	break
		//}
		//if strings.Contains(str, "received invalid reject") { // suppress useless errors
		//	break
		//}

		if skip {
			break
		}
		log.Warn(str)
	case lg.Error:
		str := r.String()
		skip := strings.Contains(str, "EOF")

		if skip {
			break
		}
		log.Error(str)
	case lg.Critical:
		str := r.String()
		skip := strings.Contains(str, "EOF") || strings.Contains(str, "torrent closed")
		//if strings.Contains(str, "don't want conns") { // suppress useless errors
		//	break
		//}

		if skip {
			break
		}
		log.Error(str)
	default:
		str := r.String()
		skip := false
		if strings.Contains(str, "unhandled response status") { // suppress useless errors
			break
		}
		if skip {
			break
		}

		log.Info("[downloader] "+r.String(), "torrent_log_type", "unknown", "or", lvl.LogString())
	}
}<|MERGE_RESOLUTION|>--- conflicted
+++ resolved
@@ -89,10 +89,6 @@
 	case lg.Warning:
 		str := r.String()
 		skip := strings.Contains(str, "EOF")
-<<<<<<< HEAD
-=======
-
->>>>>>> 41abdb55
 		//if strings.Contains(str, "could not find offer for id") { // suppress useless errors
 		//	break
 		//}
