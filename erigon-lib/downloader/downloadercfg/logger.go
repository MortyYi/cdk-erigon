/*
   Copyright 2021 Erigon contributors

   Licensed under the Apache License, Version 2.0 (the "License");
   you may not use this file except in compliance with the License.
   You may obtain a copy of the License at

       http://www.apache.org/licenses/LICENSE-2.0

   Unless required by applicable law or agreed to in writing, software
   distributed under the License is distributed on an "AS IS" BASIS,
   WITHOUT WARRANTIES OR CONDITIONS OF ANY KIND, either express or implied.
   See the License for the specific language governing permissions and
   limitations under the License.
*/

package downloadercfg

import (
	"fmt"
	"strings"

	lg "github.com/anacrolix/log"
	"github.com/ledgerwatch/log/v3"
)

func init() {
	lg.Default.Handlers = []lg.Handler{adapterHandler{}}
}

func Int2LogLevel(level int) (lvl lg.Level, dbg bool, err error) {
	switch level {
	case 0:
		lvl = lg.Critical
	case 1:
		lvl = lg.Error
	case 2:
		lvl = lg.Warning
	case 3:
		lvl = lg.Info
	case 4:
		lvl = lg.Debug
	case 5:
		lvl = lg.Debug
		dbg = true
	default:
		return lvl, dbg, fmt.Errorf("invalid level set, expected a number between 0-5 but got: %d", level)
	}
	return lvl, dbg, nil
}

type noopHandler struct{}

func (b noopHandler) Handle(r lg.Record) {
}

type adapterHandler struct{}

func (b adapterHandler) Handle(r lg.Record) {
	lvl := r.Level

	switch lvl {
	case lg.Debug:
		str := r.String()
		skip := strings.Contains(str, "completion change") || strings.Contains(str, "hashed piece") ||
			strings.Contains(str, "set torrent=") ||
			strings.Contains(str, "all initial dials failed") ||
			strings.Contains(str, "local and remote peer ids are the same") ||
			strings.Contains(str, "connection at") || strings.Contains(str, "don't want conns right now") ||
			strings.Contains(str, "is mutually complete") ||
			strings.Contains(str, "sending PEX message") || strings.Contains(str, "received pex message") ||
			strings.Contains(str, "announce to") || strings.Contains(str, "announcing to") ||
			strings.Contains(str, "EOF") || strings.Contains(str, "closed") || strings.Contains(str, "connection reset by peer") || strings.Contains(str, "use of closed network connection") || strings.Contains(str, "broken pipe") ||
			strings.Contains(str, "inited with remoteAddr")
		if skip {
			log.Trace(str)
			break
		}
		log.Debug(str)
	case lg.Info:
		str := r.String()
		skip := strings.Contains(str, "EOF")
		//strings.Contains(str, "banning ip <nil>") ||
		//strings.Contains(str, "spurious timer") { // suppress useless errors
		if skip {
			log.Trace(str)
			break
		}
		log.Info(str)
	case lg.Warning:
		str := r.String()
<<<<<<< HEAD
		skip := strings.Contains(str, "EOF")
=======
		skip := strings.Contains(str, "EOF") ||
			strings.Contains(str, "requested chunk too long")

>>>>>>> 52c4489b
		//if strings.Contains(str, "could not find offer for id") { // suppress useless errors
		//	break
		//}
		//if strings.Contains(str, "webrtc conn for unloaded torrent") { // suppress useless errors
		//	break
		//}
		//if strings.Contains(str, "TrackerClient closed") { // suppress useless errors
		//	break
		//}
		//if strings.Contains(str, "banned ip") { // suppress useless errors
		//	break
		//}
		//if strings.Contains(str, "being sole dirtier of piece") { // suppress useless errors
		//	break
		//}
		//if strings.Contains(str, "reservation cancelled") { // suppress useless errors
		//	break
		//}
		//if strings.Contains(str, "received invalid reject") { // suppress useless errors
		//	break
		//}

		if skip {
			log.Trace(str)
			break
		}
		log.Warn(str)
	case lg.Error:
		str := r.String()
		skip := strings.Contains(str, "EOF")
		if skip {
			log.Trace(str)
			break
		}
		log.Error(str)
	case lg.Critical:
		str := r.String()
		skip := strings.Contains(str, "EOF") ||
			strings.Contains(str, "torrent closed") ||
			strings.Contains(str, "don't want conns")
		if skip {
			log.Trace(str)
			break
		}
		log.Error(str)
	default:
		str := r.String()
		skip := strings.Contains(str, "EOF") || strings.Contains(str, "unhandled response status")
		if skip {
			log.Trace(str)
			break
		}
		log.Info("[downloader] "+r.String(), "torrent_log_type", "unknown", "or", lvl.LogString())
	}
}<|MERGE_RESOLUTION|>--- conflicted
+++ resolved
@@ -89,13 +89,8 @@
 		log.Info(str)
 	case lg.Warning:
 		str := r.String()
-<<<<<<< HEAD
-		skip := strings.Contains(str, "EOF")
-=======
 		skip := strings.Contains(str, "EOF") ||
 			strings.Contains(str, "requested chunk too long")
-
->>>>>>> 52c4489b
 		//if strings.Contains(str, "could not find offer for id") { // suppress useless errors
 		//	break
 		//}
