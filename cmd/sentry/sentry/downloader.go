--- conflicted
+++ resolved
@@ -306,17 +306,6 @@
 		}
 
 		if err = handleInboundMessage(ctx, req, sentry); err != nil {
-<<<<<<< HEAD
-			if rlp.IsDecodeError(err) {
-				log.Debug("[RecvMessage] Handling incoming message", "name", req.Id.String(), "error", err)
-				//outreq := proto_sentry.PenalizePeerRequest{
-				//	PeerId:  req.PeerId,
-				//	Penalty: proto_sentry.PenaltyKind_Kick, // TODO: Extend penalty kinds
-				//}
-				//if _, err1 := sentry.PenalizePeer(ctx, &outreq, &grpc.EmptyCallOption{}); err1 != nil {
-				//	log.Error("Could not send penalty", "err", err1)
-				//}
-=======
 			if rlp.IsInvalidRLPError(err) {
 				log.Debug("[RecvMessage] Kick peer for invalid RLP", "error", err)
 				outreq := proto_sentry.PenalizePeerRequest{
@@ -326,7 +315,6 @@
 				if _, err1 := sentry.PenalizePeer(ctx, &outreq, &grpc.EmptyCallOption{}); err1 != nil {
 					log.Error("Could not send penalty", "err", err1)
 				}
->>>>>>> 7058f3f7
 			} else {
 				log.Warn("[RecvMessage] Handling incoming message", "name", req.Id.String(), "error", err)
 			}
