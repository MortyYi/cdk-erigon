--- conflicted
+++ resolved
@@ -118,10 +118,7 @@
 	defer rw.lock.Unlock()
 	rw.RunTxTaskNoLock(txTask)
 }
-<<<<<<< HEAD
-=======
-
->>>>>>> 25e22d59
+
 func (rw *Worker) RunTxTaskNoLock(txTask *exec22.TxTask) {
 	if rw.background && rw.chainTx == nil {
 		var err error
