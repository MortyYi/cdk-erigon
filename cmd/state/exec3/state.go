package exec3

import (
	"context"
	"math/big"
	"sync"

	"github.com/ledgerwatch/erigon-lib/chain"
	libcommon "github.com/ledgerwatch/erigon-lib/common"
	"github.com/ledgerwatch/erigon-lib/kv"
	state2 "github.com/ledgerwatch/erigon-lib/state"
	"github.com/ledgerwatch/log/v3"
	"golang.org/x/sync/errgroup"

	"github.com/ledgerwatch/erigon/cmd/state/exec22"
	"github.com/ledgerwatch/erigon/consensus"
	"github.com/ledgerwatch/erigon/consensus/misc"
	"github.com/ledgerwatch/erigon/core"
	"github.com/ledgerwatch/erigon/core/rawdb"
	"github.com/ledgerwatch/erigon/core/state"
	"github.com/ledgerwatch/erigon/core/systemcontracts"
	"github.com/ledgerwatch/erigon/core/types"
	"github.com/ledgerwatch/erigon/core/vm"
	"github.com/ledgerwatch/erigon/core/vm/evmtypes"
	"github.com/ledgerwatch/erigon/turbo/services"
)

type Worker struct {
	lock        sync.Locker
	chainDb     kv.RoDB
	chainTx     kv.Tx
	background  bool // if true - worker does manage RoTx (begin/rollback) in .ResetTx()
	blockReader services.FullBlockReader
	rs          *state.StateV3
	stateWriter *state.StateWriterV3
	stateReader *state.StateReaderV3
	chainConfig *chain.Config
	getHeader   func(hash libcommon.Hash, number uint64) *types.Header

	ctx      context.Context
	engine   consensus.Engine
	genesis  *core.Genesis
	resultCh chan *exec22.TxTask
	epoch    EpochReader
	chain    ChainReader
	isPoSA   bool
	posa     consensus.PoSA

	callTracer  *CallTracer
	taskGasPool *core.GasPool

	evm *vm.EVM
	ibs *state.IntraBlockState
	agg *state2.AggregatorV3
}

func NewWorker(lock sync.Locker, ctx context.Context, background bool, chainDb kv.RoDB, rs *state.StateV3, blockReader services.FullBlockReader, chainConfig *chain.Config, genesis *core.Genesis, resultCh chan *exec22.TxTask, engine consensus.Engine, agg *state2.AggregatorV3) *Worker {
	w := &Worker{
		lock:        lock,
		chainDb:     chainDb,
		rs:          rs,
		background:  background,
		blockReader: blockReader,
		stateWriter: state.NewStateWriterV3(rs),
		stateReader: state.NewStateReaderV3(rs),
		chainConfig: chainConfig,

		ctx:      ctx,
		genesis:  genesis,
		resultCh: resultCh,
		engine:   engine,

		evm:         vm.NewEVM(evmtypes.BlockContext{}, evmtypes.TxContext{}, nil, chainConfig, vm.Config{}),
<<<<<<< HEAD
		callTracer:  NewCallTracer(background, agg),
		taskGasPool: new(core.GasPool),
		agg:         agg,
=======
		callTracer:  NewCallTracer(),
		taskGasPool: new(core.GasPool),
>>>>>>> cae410e7
	}
	w.getHeader = func(hash libcommon.Hash, number uint64) *types.Header {
		h, err := blockReader.Header(ctx, w.chainTx, hash, number)
		if err != nil {
			panic(err)
		}
		return h
	}

	w.ibs = state.New(w.stateReader)

	w.posa, w.isPoSA = engine.(consensus.PoSA)
	return w
}

func (rw *Worker) Tx() kv.Tx        { return rw.chainTx }
func (rw *Worker) DiscardReadList() { rw.stateReader.DiscardReadList() }
func (rw *Worker) ResetTx(chainTx kv.Tx) {
	if rw.background && rw.chainTx != nil {
		rw.chainTx.Rollback()
		rw.chainTx = nil
	}
	if chainTx != nil {
		rw.chainTx = chainTx
		rw.stateReader.SetTx(rw.chainTx)
		rw.epoch = EpochReader{tx: rw.chainTx}
		rw.chain = ChainReader{config: rw.chainConfig, tx: rw.chainTx, blockReader: rw.blockReader}
	}
}

func (rw *Worker) Run() error {
	for txTask, ok := rw.rs.Schedule(); ok; txTask, ok = rw.rs.Schedule() {
		rw.RunTxTask(txTask)
		select {
		case rw.resultCh <- txTask: // Needs to have outside of the lock
		case <-rw.ctx.Done():
			return rw.ctx.Err()
		}
	}
	return nil
}

func (rw *Worker) RunTxTask(txTask *exec22.TxTask) {
	rw.lock.Lock()
	defer rw.lock.Unlock()
	rw.RunTxTaskNoLock(txTask)
}

func (rw *Worker) RunTxTaskNoLock(txTask *exec22.TxTask) {
	if rw.background && rw.chainTx == nil {
		var err error
		if rw.chainTx, err = rw.chainDb.BeginRo(rw.ctx); err != nil {
			panic(err)
		}
		rw.stateReader.SetTx(rw.chainTx)
		rw.epoch = EpochReader{tx: rw.chainTx}
		rw.chain = ChainReader{config: rw.chainConfig, tx: rw.chainTx, blockReader: rw.blockReader}
	}
	txTask.Error = nil
	rw.stateReader.SetTxNum(txTask.TxNum)
	rw.stateWriter.SetTxNum(txTask.TxNum)
	rw.stateReader.ResetReadSet()
	rw.stateWriter.ResetWriteSet()
	rw.ibs.Reset()
	ibs := rw.ibs

	rules := txTask.Rules
	daoForkTx := rw.chainConfig.DAOForkSupport && rw.chainConfig.DAOForkBlock != nil && rw.chainConfig.DAOForkBlock.Uint64() == txTask.BlockNum && txTask.TxIndex == -1
	var err error
	header := txTask.Header
	if txTask.BlockNum == 0 && txTask.TxIndex == -1 {
		//fmt.Printf("txNum=%d, blockNum=%d, Genesis\n", txTask.TxNum, txTask.BlockNum)
		// Genesis block
		_, ibs, err = rw.genesis.ToBlock("")
		if err != nil {
			panic(err)
		}
		// For Genesis, rules should be empty, so that empty accounts can be included
		rules = &chain.Rules{}
	} else if daoForkTx {
		//fmt.Printf("txNum=%d, blockNum=%d, DAO fork\n", txTask.TxNum, txTask.BlockNum)
		misc.ApplyDAOHardFork(ibs)
		ibs.SoftFinalise()
	} else if txTask.TxIndex == -1 {
		// Block initialisation
		//fmt.Printf("txNum=%d, blockNum=%d, initialisation of the block\n", txTask.TxNum, txTask.BlockNum)
		if rw.isPoSA {
			systemcontracts.UpgradeBuildInSystemContract(rw.chainConfig, header.Number, ibs)
		}
		syscall := func(contract libcommon.Address, data []byte) ([]byte, error) {
			return core.SysCallContract(contract, data, *rw.chainConfig, ibs, header, rw.engine, false /* constCall */)
		}
		rw.engine.Initialize(rw.chainConfig, rw.chain, rw.epoch, header, ibs, txTask.Txs, txTask.Uncles, syscall)
	} else if txTask.Final {
		if txTask.BlockNum > 0 {
			//fmt.Printf("txNum=%d, blockNum=%d, finalisation of the block\n", txTask.TxNum, txTask.BlockNum)
			// End of block transaction in a block
			syscall := func(contract libcommon.Address, data []byte) ([]byte, error) {
				return core.SysCallContract(contract, data, *rw.chainConfig, ibs, header, rw.engine, false /* constCall */)
			}

			if _, _, err := rw.engine.Finalize(rw.chainConfig, types.CopyHeader(header), ibs, txTask.Txs, txTask.Uncles, nil /* receipts */, txTask.Withdrawals, rw.epoch, rw.chain, syscall); err != nil {
				//fmt.Printf("error=%v\n", err)
				txTask.Error = err
			} else {
				rw.callTracer.AddCoinbase(txTask.Coinbase, txTask.Uncles)
				txTask.TraceTos = rw.callTracer.Tos()
			}
		}
	} else {
		//fmt.Printf("txNum=%d, blockNum=%d, txIndex=%d\n", txTask.TxNum, txTask.BlockNum, txTask.TxIndex)
		if rw.isPoSA {
			if isSystemTx, err := rw.posa.IsSystemTransaction(txTask.Tx, header); err != nil {
				panic(err)
			} else if isSystemTx {
				//fmt.Printf("System tx\n")
				return
			}
		}
		txHash := txTask.Tx.Hash()
		rw.taskGasPool.Reset(txTask.Tx.GetGas())
		rw.callTracer.Reset()
		vmConfig := vm.Config{Debug: true, Tracer: rw.callTracer, SkipAnalysis: txTask.SkipAnalysis}
		ibs.Prepare(txHash, txTask.BlockHash, txTask.TxIndex)
		msg := txTask.TxAsMessage

		blockContext := txTask.EvmBlockContext
		if !rw.background {
			getHashFn := core.GetHashFn(header, rw.getHeader)
			blockContext = core.NewEVMBlockContext(header, getHashFn, rw.engine, nil /* author */)
		}
		rw.evm.ResetBetweenBlocks(blockContext, core.NewEVMTxContext(msg), ibs, vmConfig, rules)
		vmenv := rw.evm

		applyRes, err := core.ApplyMessage(vmenv, msg, rw.taskGasPool, true /* refunds */, false /* gasBailout */)
		if err != nil {
			txTask.Error = err
			//fmt.Printf("error=%v\n", err)
		} else {
			txTask.UsedGas = applyRes.UsedGas
			// Update the state with pending changes
			ibs.SoftFinalise()
			txTask.Logs = ibs.GetLogs(txHash)
			txTask.TraceFroms = rw.callTracer.Froms()
			txTask.TraceTos = rw.callTracer.Tos()
		}
	}
	// Prepare read set, write set and balanceIncrease set and send for serialisation
	if txTask.Error == nil {
		txTask.BalanceIncreaseSet = ibs.BalanceIncreaseSet()
		//for addr, bal := range txTask.BalanceIncreaseSet {
		//	fmt.Printf("BalanceIncreaseSet [%x]=>[%d]\n", addr, &bal)
		//}
		if err = ibs.MakeWriteSet(rules, rw.stateWriter); err != nil {
			panic(err)
		}
		txTask.ReadLists = rw.stateReader.ReadSet()
		txTask.WriteLists = rw.stateWriter.WriteSet()
		txTask.AccountPrevs, txTask.AccountDels, txTask.StoragePrevs, txTask.CodePrevs = rw.stateWriter.PrevAndDels()
		size := (20 + 32) * len(txTask.BalanceIncreaseSet)
		for _, list := range txTask.ReadLists {
			for _, b := range list.Keys {
				size += len(b)
			}
			for _, b := range list.Vals {
				size += len(b)
			}
		}
		for _, list := range txTask.WriteLists {
			for _, b := range list.Keys {
				size += len(b)
			}
			for _, b := range list.Vals {
				size += len(b)
			}
		}
		txTask.ResultsSize = int64(size)
	}
}

type ChainReader struct {
	config      *chain.Config
	tx          kv.Tx
	blockReader services.FullBlockReader
}

func NewChainReader(config *chain.Config, tx kv.Tx, blockReader services.FullBlockReader) ChainReader {
	return ChainReader{config: config, tx: tx, blockReader: blockReader}
}

func (cr ChainReader) Config() *chain.Config        { return cr.config }
func (cr ChainReader) CurrentHeader() *types.Header { panic("") }
func (cr ChainReader) GetHeader(hash libcommon.Hash, number uint64) *types.Header {
	if cr.blockReader != nil {
		h, _ := cr.blockReader.Header(context.Background(), cr.tx, hash, number)
		return h
	}
	return rawdb.ReadHeader(cr.tx, hash, number)
}
func (cr ChainReader) GetHeaderByNumber(number uint64) *types.Header {
	if cr.blockReader != nil {
		h, _ := cr.blockReader.HeaderByNumber(context.Background(), cr.tx, number)
		return h
	}
	return rawdb.ReadHeaderByNumber(cr.tx, number)

}
func (cr ChainReader) GetHeaderByHash(hash libcommon.Hash) *types.Header {
	if cr.blockReader != nil {
		number := rawdb.ReadHeaderNumber(cr.tx, hash)
		if number == nil {
			return nil
		}
		return cr.GetHeader(hash, *number)
	}
	h, _ := rawdb.ReadHeaderByHash(cr.tx, hash)
	return h
}
func (cr ChainReader) GetTd(hash libcommon.Hash, number uint64) *big.Int {
	td, err := rawdb.ReadTd(cr.tx, hash, number)
	if err != nil {
		log.Error("ReadTd failed", "err", err)
		return nil
	}
	return td
}

type EpochReader struct {
	tx kv.Tx
}

func NewEpochReader(tx kv.Tx) EpochReader { return EpochReader{tx: tx} }

func (cr EpochReader) GetEpoch(hash libcommon.Hash, number uint64) ([]byte, error) {
	return rawdb.ReadEpoch(cr.tx, number, hash)
}
func (cr EpochReader) PutEpoch(hash libcommon.Hash, number uint64, proof []byte) error {
	panic("")
}
func (cr EpochReader) GetPendingEpoch(hash libcommon.Hash, number uint64) ([]byte, error) {
	return rawdb.ReadPendingEpoch(cr.tx, number, hash)
}
func (cr EpochReader) PutPendingEpoch(hash libcommon.Hash, number uint64, proof []byte) error {
	panic("")
}
func (cr EpochReader) FindBeforeOrEqualNumber(number uint64) (blockNum uint64, blockHash libcommon.Hash, transitionProof []byte, err error) {
	return rawdb.FindEpochBeforeOrEqualNumber(cr.tx, number)
}

<<<<<<< HEAD
func NewWorkersPool(lock sync.Locker, ctx context.Context, background bool, chainDb kv.RoDB, rs *state.StateV3, blockReader services.FullBlockReader, chainConfig *chain.Config, genesis *core.Genesis, engine consensus.Engine, agg *state2.AggregatorV3, workerCount int) (reconWorkers []*Worker, applyWorker *Worker, resultCh chan *exec22.TxTask, clear func(), wait func()) {
	ctx, cancel := context.WithCancel(ctx)
	var wg sync.WaitGroup
	queueSize := workerCount * 256
	reconWorkers = make([]*Worker, workerCount)
	resultCh = make(chan *exec22.TxTask, queueSize)
	for i := 0; i < workerCount; i++ {
		reconWorkers[i] = NewWorker(lock, ctx, background, chainDb, rs, blockReader, chainConfig, genesis, resultCh, engine, agg)
	}
	applyWorker = NewWorker(lock, ctx, false, chainDb, rs, blockReader, chainConfig, genesis, resultCh, engine, agg)
	var clearDone bool
	clear = func() {
		if clearDone {
			return
=======
func NewWorkersPool(lock sync.Locker, ctx context.Context, background bool, chainDb kv.RoDB, rs *state.StateV3, blockReader services.FullBlockReader, chainConfig *chain.Config, logger log.Logger, genesis *core.Genesis, engine consensus.Engine, workerCount int) (reconWorkers []*Worker, applyWorker *Worker, resultCh chan *exec22.TxTask, clear func(), wait func()) {
	queueSize := workerCount * 256
	reconWorkers = make([]*Worker, workerCount)
	resultCh = make(chan *exec22.TxTask, queueSize)
	{
		// we all errors in background workers (except ctx.Cancele), because applyLoop will detect this error anyway.
		// and in applyLoop all errors are critical
		ctx, cancel := context.WithCancel(ctx)
		g, ctx := errgroup.WithContext(ctx)
		for i := 0; i < workerCount; i++ {
			reconWorkers[i] = NewWorker(lock, ctx, background, chainDb, rs, blockReader, chainConfig, logger, genesis, resultCh, engine)
>>>>>>> cae410e7
		}
		if background {
			for i := 0; i < workerCount; i++ {
				i := i
				g.Go(func() error {
					return reconWorkers[i].Run()
				})
			}
			wait = func() { g.Wait() }
		}

		var clearDone bool
		clear = func() {
			if clearDone {
				return
			}
			clearDone = true
			cancel()
			g.Wait()
			for _, w := range reconWorkers {
				w.ResetTx(nil)
			}
			//applyWorker.ResetTx(nil)
			close(resultCh)
		}
	}
	applyWorker = NewWorker(lock, ctx, false, chainDb, rs, blockReader, chainConfig, logger, genesis, resultCh, engine)

	return reconWorkers, applyWorker, resultCh, clear, wait
}<|MERGE_RESOLUTION|>--- conflicted
+++ resolved
@@ -71,14 +71,9 @@
 		engine:   engine,
 
 		evm:         vm.NewEVM(evmtypes.BlockContext{}, evmtypes.TxContext{}, nil, chainConfig, vm.Config{}),
-<<<<<<< HEAD
 		callTracer:  NewCallTracer(background, agg),
 		taskGasPool: new(core.GasPool),
 		agg:         agg,
-=======
-		callTracer:  NewCallTracer(),
-		taskGasPool: new(core.GasPool),
->>>>>>> cae410e7
 	}
 	w.getHeader = func(hash libcommon.Hash, number uint64) *types.Header {
 		h, err := blockReader.Header(ctx, w.chainTx, hash, number)
@@ -328,23 +323,7 @@
 	return rawdb.FindEpochBeforeOrEqualNumber(cr.tx, number)
 }
 
-<<<<<<< HEAD
 func NewWorkersPool(lock sync.Locker, ctx context.Context, background bool, chainDb kv.RoDB, rs *state.StateV3, blockReader services.FullBlockReader, chainConfig *chain.Config, genesis *core.Genesis, engine consensus.Engine, agg *state2.AggregatorV3, workerCount int) (reconWorkers []*Worker, applyWorker *Worker, resultCh chan *exec22.TxTask, clear func(), wait func()) {
-	ctx, cancel := context.WithCancel(ctx)
-	var wg sync.WaitGroup
-	queueSize := workerCount * 256
-	reconWorkers = make([]*Worker, workerCount)
-	resultCh = make(chan *exec22.TxTask, queueSize)
-	for i := 0; i < workerCount; i++ {
-		reconWorkers[i] = NewWorker(lock, ctx, background, chainDb, rs, blockReader, chainConfig, genesis, resultCh, engine, agg)
-	}
-	applyWorker = NewWorker(lock, ctx, false, chainDb, rs, blockReader, chainConfig, genesis, resultCh, engine, agg)
-	var clearDone bool
-	clear = func() {
-		if clearDone {
-			return
-=======
-func NewWorkersPool(lock sync.Locker, ctx context.Context, background bool, chainDb kv.RoDB, rs *state.StateV3, blockReader services.FullBlockReader, chainConfig *chain.Config, logger log.Logger, genesis *core.Genesis, engine consensus.Engine, workerCount int) (reconWorkers []*Worker, applyWorker *Worker, resultCh chan *exec22.TxTask, clear func(), wait func()) {
 	queueSize := workerCount * 256
 	reconWorkers = make([]*Worker, workerCount)
 	resultCh = make(chan *exec22.TxTask, queueSize)
@@ -355,7 +334,6 @@
 		g, ctx := errgroup.WithContext(ctx)
 		for i := 0; i < workerCount; i++ {
 			reconWorkers[i] = NewWorker(lock, ctx, background, chainDb, rs, blockReader, chainConfig, logger, genesis, resultCh, engine)
->>>>>>> cae410e7
 		}
 		if background {
 			for i := 0; i < workerCount; i++ {
