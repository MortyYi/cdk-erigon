--- conflicted
+++ resolved
@@ -45,11 +45,7 @@
 	}
 }
 
-<<<<<<< HEAD
-func (back *RemoteBackend) CurrentBlock(db kv.Tx) *types.Block {
-=======
 func (back *RemoteBackend) CurrentBlock(db kv.Tx) (*types.Block, error) {
->>>>>>> 696ccb6e
 	panic("not implemented")
 }
 func (back *RemoteBackend) RawTransactions(ctx context.Context, tx kv.Getter, fromBlock, toBlock uint64) (txs [][]byte, err error) {
@@ -66,8 +62,6 @@
 	block, _, err := back.BlockWithSenders(ctx, db, hash, number)
 	return block, err
 }
-<<<<<<< HEAD
-=======
 func (r *RemoteBackend) BlockByHash(ctx context.Context, db kv.Tx, hash libcommon.Hash) (*types.Block, error) {
 	number := rawdb.ReadHeaderNumber(db, hash)
 	if number == nil {
@@ -76,7 +70,6 @@
 	block, _, err := r.BlockWithSenders(ctx, db, hash, *number)
 	return block, err
 }
->>>>>>> 696ccb6e
 func (back *RemoteBackend) TxsV3Enabled() bool {
 	panic("not implemented")
 }
