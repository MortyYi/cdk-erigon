--- conflicted
+++ resolved
@@ -8,88 +8,50 @@
 )
 
 type HttpCfg struct {
-<<<<<<< HEAD
-	Enabled                 bool
-	PrivateApiAddr          string
-	WithDatadir             bool // Erigon's database can be read by separated processes on same machine - in read-only mode - with full support of transactions. It will share same "OS PageCache" with Erigon process.
-	WithSnapdir             bool // This is to cover when snapshots directory is not located in the same directory
-	DataDir                 string
-	SnapDir                 string
-	Dirs                    datadir.Dirs
-	HttpListenAddress       string
-	EngineHTTPListenAddress string
-	TLSCertfile             string
-	TLSCACert               string
-	TLSKeyFile              string
-	HttpPort                int
-	EnginePort              int
-	HttpCORSDomain          []string
-	HttpVirtualHost         []string
-	HttpCompression         bool
-	API                     []string
-	Gascap                  uint64
-	MaxTraces               uint64
-	WebsocketEnabled        bool
-	WebsocketCompression    bool
-	RpcAllowListFilePath    string
-	RpcBatchConcurrency     uint
-	RpcStreamingDisable     bool
-	DBReadConcurrency       int
-	TraceCompatibility      bool // Bug for bug compatibility for trace_ routines with OpenEthereum
-	TxPoolApiAddr           string
-	TevmEnabled             bool
-	StateCache              kvcache.CoherentConfig
-	Snap                    ethconfig.Snapshot
-	Sync                    ethconfig.Sync
-	GRPCServerEnabled       bool
-	GRPCListenAddress       string
-	GRPCPort                int
-	GRPCHealthCheckEnabled  bool
-	StarknetGRPCAddress     string
-	JWTSecretPath           string // Engine API Authentication
-	TraceRequests           bool   // Always trace requests in INFO level
-	HTTPTimeouts            rpccfg.HTTPTimeouts
-	EngineTimeouts          rpccfg.HTTPTimeouts
-=======
-	Enabled                  bool
-	PrivateApiAddr           string
-	WithDatadir              bool // Erigon's database can be read by separated processes on same machine - in read-only mode - with full support of transactions. It will share same "OS PageCache" with Erigon process.
-	DataDir                  string
-	Dirs                     datadir.Dirs
+	Enabled        bool
+	PrivateApiAddr string
+	WithDatadir    bool // Erigon's database can be read by separated processes on same machine - in read-only mode - with full support of transactions. It will share same "OS PageCache" with Erigon process.
+	WithSnapdir    bool // This is to cover when snapshots directory is not located in the same directory
+	DataDir        string
+	SnapDir        string
+	Dirs           datadir.Dirs
+
 	HttpListenAddress        string
 	AuthRpcHTTPListenAddress string
 	TLSCertfile              string
 	TLSCACert                string
 	TLSKeyFile               string
-	HttpPort                 int
-	AuthRpcPort              int
-	HttpCORSDomain           []string
-	HttpVirtualHost          []string
-	AuthRpcVirtualHost       []string
-	HttpCompression          bool
-	API                      []string
-	Gascap                   uint64
-	MaxTraces                uint64
-	WebsocketEnabled         bool
-	WebsocketCompression     bool
-	RpcAllowListFilePath     string
-	RpcBatchConcurrency      uint
-	RpcStreamingDisable      bool
-	DBReadConcurrency        int
-	TraceCompatibility       bool // Bug for bug compatibility for trace_ routines with OpenEthereum
-	TxPoolApiAddr            string
-	TevmEnabled              bool
-	StateCache               kvcache.CoherentConfig
-	Snap                     ethconfig.Snapshot
-	Sync                     ethconfig.Sync
-	GRPCServerEnabled        bool
-	GRPCListenAddress        string
-	GRPCPort                 int
-	GRPCHealthCheckEnabled   bool
-	StarknetGRPCAddress      string
-	JWTSecretPath            string // Engine API Authentication
-	TraceRequests            bool   // Always trace requests in INFO level
-	HTTPTimeouts             rpccfg.HTTPTimeouts
-	AuthRpcTimeouts          rpccfg.HTTPTimeouts
->>>>>>> f868bf66
+
+	HttpPort           int
+	AuthRpcPort        int
+	HttpCORSDomain     []string
+	HttpVirtualHost    []string
+	AuthRpcVirtualHost []string
+	HttpCompression    bool
+	API                []string
+	Gascap             uint64
+	MaxTraces          uint64
+
+	WebsocketEnabled     bool
+	WebsocketCompression bool
+	RpcAllowListFilePath string
+	RpcBatchConcurrency  uint
+	RpcStreamingDisable  bool
+	DBReadConcurrency    int
+	TraceCompatibility   bool // Bug for bug compatibility for trace_ routines with OpenEthereum
+	TxPoolApiAddr        string
+	TevmEnabled          bool
+	StateCache           kvcache.CoherentConfig
+	Snap                 ethconfig.Snapshot
+	Sync                 ethconfig.Sync
+
+	GRPCServerEnabled      bool
+	GRPCListenAddress      string
+	GRPCPort               int
+	GRPCHealthCheckEnabled bool
+	StarknetGRPCAddress    string
+	JWTSecretPath          string // Engine API Authentication
+	TraceRequests          bool   // Always trace requests in INFO level
+	HTTPTimeouts           rpccfg.HTTPTimeouts
+	AuthRpcTimeouts        rpccfg.HTTPTimeouts
 }