--- conflicted
+++ resolved
@@ -173,12 +173,7 @@
 	}
 }
 
-<<<<<<< HEAD
-func (req *requestGenerator) rpcCall(result interface{}, method RPCMethod, args ...interface{}) error {
-	ctx := context.Background()
-=======
 func (req *requestGenerator) rpcCall(ctx context.Context, result interface{}, method RPCMethod, args ...interface{}) error {
->>>>>>> 7d28151a
 	client, err := req.rpcClient(ctx)
 	if err != nil {
 		return err
