--- conflicted
+++ resolved
@@ -781,12 +781,7 @@
 			}
 
 			u := sync.NewUnwindState(stages.Bodies, s.BlockNumber-unwind, s.BlockNumber)
-<<<<<<< HEAD
 			cfg := stagedsync.StageBodiesCfg(db, nil, nil, nil, nil, 0, *chainConfig, sn, br, historyV3, bw)
-=======
-			br, _ := blocksIO(db, logger)
-			cfg := stagedsync.StageBodiesCfg(db, nil, nil, nil, nil, 0, *chainConfig, sn, br, historyV3, transactionsV3)
->>>>>>> 30408289
 			if err := stagedsync.UnwindBodiesStage(u, tx, cfg, ctx); err != nil {
 				return err
 			}
@@ -818,10 +813,7 @@
 
 	br, bw := blocksIO(db, logger)
 	if reset {
-<<<<<<< HEAD
-=======
 		_, bw := blocksIO(db, logger)
->>>>>>> 30408289
 		return db.Update(ctx, func(tx kv.RwTx) error { return reset2.ResetSenders(ctx, db, tx, bw) })
 	}
 
@@ -884,12 +876,8 @@
 		return err
 	}
 
-<<<<<<< HEAD
-	cfg := stagedsync.StageSendersCfg(db, chainConfig, false, tmpdir, pm, blockRetire, bw, nil)
-=======
 	_, bw := blocksIO(db, logger)
-	cfg := stagedsync.StageSendersCfg(db, chainConfig, false, tmpdir, pm, br, bw, nil)
->>>>>>> 30408289
+	cfg := stagedsync.StageSendersCfg(db, chainConfig, false, tmpdir, pm, blockRetire, bw, bw, nil)
 	if unwind > 0 {
 		u := sync.NewUnwindState(stages.Senders, s.BlockNumber-unwind, s.BlockNumber)
 		if err = stagedsync.UnwindSendersStage(u, tx, cfg, ctx); err != nil {
