package commands

import (
	"context"
	"encoding/hex"
	"errors"
	"fmt"
	"path/filepath"
	"strings"

	"github.com/ledgerwatch/log/v3"
	"github.com/spf13/cobra"

	libcommon "github.com/ledgerwatch/erigon-lib/common"
	"github.com/ledgerwatch/erigon-lib/common/datadir"
	"github.com/ledgerwatch/erigon-lib/common/length"
	"github.com/ledgerwatch/erigon-lib/kv"
	kv2 "github.com/ledgerwatch/erigon-lib/kv/mdbx"
	libstate "github.com/ledgerwatch/erigon-lib/state"
	"github.com/ledgerwatch/erigon/common/math"
	"github.com/ledgerwatch/erigon/core/state/temporal"

	"github.com/ledgerwatch/erigon/cmd/utils"
	"github.com/ledgerwatch/erigon/core"
	"github.com/ledgerwatch/erigon/core/state"
	"github.com/ledgerwatch/erigon/eth/ethconfig"
	"github.com/ledgerwatch/erigon/node/nodecfg"
	erigoncli "github.com/ledgerwatch/erigon/turbo/cli"
	"github.com/ledgerwatch/erigon/turbo/debug"
)

func init() {
	withDataDir(readDomains)
	withChain(readDomains)
	withHeimdall(readDomains)
	withWorkers(readDomains)
	withStartTx(readDomains)

	rootCmd.AddCommand(readDomains)
}

// if trie variant is not hex, we could not have another rootHash with to verify it
var (
	stepSize uint64
	lastStep uint64
)

// write command to just seek and query state by addr and domain from state db and files (if any)
var readDomains = &cobra.Command{
	Use:       "read_domains",
	Short:     `Run block execution and commitment with Domains.`,
	Example:   "go run ./cmd/integration read_domains --datadir=... --verbosity=3",
	ValidArgs: []string{"account", "storage", "code", "commitment"},
	Args:      cobra.ArbitraryArgs,
	Run: func(cmd *cobra.Command, args []string) {
		logger := debug.SetupCobra(cmd, "integration")
		ctx, _ := libcommon.RootContext()
		cfg := &nodecfg.DefaultConfig
		utils.SetNodeConfigCobra(cmd, cfg)
		ethConfig := &ethconfig.Defaults
		ethConfig.Genesis = core.GenesisBlockByChainName(chain)
		erigoncli.ApplyFlagsForEthConfigCobra(cmd.Flags(), ethConfig)

		var readFromDomain string
		var addrs [][]byte
		for i := 0; i < len(args); i++ {
			if i == 0 {
				switch s := strings.ToLower(args[i]); s {
				case "account", "storage", "code", "commitment":
					readFromDomain = s
				default:
					logger.Error("invalid domain to read from", "arg", args[i])
					return
				}
				continue
			}
			addr, err := hex.DecodeString(strings.TrimPrefix(args[i], "0x"))
			if err != nil {
				logger.Warn("invalid address passed", "str", args[i], "at position", i, "err", err)
				continue
			}
			addrs = append(addrs, addr)
		}

		dirs := datadir.New(datadirCli)
		chainDb, err := openDB(dbCfg(kv.ChainDB, dirs.Chaindata), true, logger)
		if err != nil {
			logger.Error("Opening DB", "error", err)
			return
		}
		defer chainDb.Close()

		stateDb, err := kv2.NewMDBX(log.New()).Path(filepath.Join(dirs.DataDir, "statedb")).WriteMap().Open()
		if err != nil {
			return
		}
		defer stateDb.Close()

		if err := requestDomains(chainDb, stateDb, ctx, readFromDomain, addrs, logger); err != nil {
			if !errors.Is(err, context.Canceled) {
				logger.Error(err.Error())
			}
			return
		}
	},
}

func requestDomains(chainDb, stateDb kv.RwDB, ctx context.Context, readDomain string, addrs [][]byte, logger log.Logger) error {
<<<<<<< HEAD
	trieVariant := commitment.ParseTrieVariant(commitmentTrie)
	if trieVariant != commitment.VariantHexPatriciaTrie {
		blockRootMismatchExpected = true
	}
	mode := libstate.ParseCommitmentMode(commitmentMode)
=======
	libstate.CompareRecsplitBtreeIndexes = true
>>>>>>> 8189f00f

	_, agg := allSnapshots(ctx, chainDb, logger)
	defer agg.Close()

	ac := agg.MakeContext()
	defer ac.Close()

	domains := agg.SharedDomains(ac)

	histTx, err := chainDb.BeginRo(ctx)
	must(err)
	defer histTx.Rollback()

	stateTx, err := stateDb.BeginRw(ctx)
	must(err)
	defer stateTx.Rollback()

	agg.SetTx(stateTx)
	//defer agg.StartWrites().FinishWrites()

	r := state.NewReaderV4(stateTx.(*temporal.Tx))
	//w := state.NewWriterV4(stateTx.(*temporal.Tx))

	latestBlock, latestTx, err := domains.SeekCommitment(0, math.MaxUint64)
	if err != nil && startTxNum != 0 {
		return fmt.Errorf("failed to seek commitment to tx %d: %w", startTxNum, err)
	}
	if latestTx < startTxNum {
		return fmt.Errorf("latest available tx to start is  %d and its less than start tx %d", latestTx, startTxNum)
	}
	logger.Info("seek commitment", "block", latestBlock, "tx", latestTx)

	switch readDomain {
	case "account":
		for _, addr := range addrs {

			acc, err := r.ReadAccountData(libcommon.BytesToAddress(addr))
			if err != nil {
				logger.Error("failed to read account", "addr", addr, "err", err)
				continue
			}
			fmt.Printf("%x: nonce=%d balance=%d code=%x root=%x\n", addr, acc.Nonce, acc.Balance.Uint64(), acc.CodeHash, acc.Root)
		}
	case "storage":
		for _, addr := range addrs {
			a, s := libcommon.BytesToAddress(addr[:length.Addr]), libcommon.BytesToHash(addr[length.Addr:])
			st, err := r.ReadAccountStorage(a, 0, &s)
			if err != nil {
				logger.Error("failed to read storage", "addr", a.String(), "key", s.String(), "err", err)
				continue
			}
			fmt.Printf("%s %s -> %x\n", a.String(), s.String(), st)
		}
	case "code":
		for _, addr := range addrs {
			code, err := r.ReadAccountCode(libcommon.BytesToAddress(addr), 0, libcommon.Hash{})
			if err != nil {
				logger.Error("failed to read code", "addr", addr, "err", err)
				continue
			}
			fmt.Printf("%s: %x\n", addr, code)
		}
	}
	return nil
}<|MERGE_RESOLUTION|>--- conflicted
+++ resolved
@@ -106,15 +106,7 @@
 }
 
 func requestDomains(chainDb, stateDb kv.RwDB, ctx context.Context, readDomain string, addrs [][]byte, logger log.Logger) error {
-<<<<<<< HEAD
-	trieVariant := commitment.ParseTrieVariant(commitmentTrie)
-	if trieVariant != commitment.VariantHexPatriciaTrie {
-		blockRootMismatchExpected = true
-	}
-	mode := libstate.ParseCommitmentMode(commitmentMode)
-=======
 	libstate.CompareRecsplitBtreeIndexes = true
->>>>>>> 8189f00f
 
 	_, agg := allSnapshots(ctx, chainDb, logger)
 	defer agg.Close()
