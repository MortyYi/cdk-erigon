package stagedsync

import (
	"bytes"
	"context"
	"encoding/binary"
	"fmt"
	"math/bits"
	"sync/atomic"

	libcommon "github.com/ledgerwatch/erigon-lib/common"
	"github.com/ledgerwatch/erigon-lib/common/hexutility"
	"github.com/ledgerwatch/erigon-lib/common/length"
	"github.com/ledgerwatch/erigon-lib/etl"
	"github.com/ledgerwatch/erigon-lib/kv"
	"github.com/ledgerwatch/erigon-lib/kv/order"
	"github.com/ledgerwatch/erigon-lib/kv/rawdbv3"
	"github.com/ledgerwatch/erigon-lib/kv/temporal/historyv2"
	"github.com/ledgerwatch/erigon-lib/state"
	"github.com/ledgerwatch/erigon/core/state/temporal"
	"github.com/ledgerwatch/log/v3"
	"golang.org/x/exp/slices"

	"github.com/ledgerwatch/erigon/common"
	"github.com/ledgerwatch/erigon/common/dbutils"
	"github.com/ledgerwatch/erigon/common/math"
	"github.com/ledgerwatch/erigon/core/types"
	"github.com/ledgerwatch/erigon/core/types/accounts"
	"github.com/ledgerwatch/erigon/turbo/services"
	"github.com/ledgerwatch/erigon/turbo/stages/headerdownload"
	"github.com/ledgerwatch/erigon/turbo/trie"
)

type TrieCfg struct {
	db                kv.RwDB
	checkRoot         bool
	badBlockHalt      bool
	tmpDir            string
	saveNewHashesToDB bool // no reason to save changes when calculating root for mining
	blockReader       services.FullBlockReader
	hd                *headerdownload.HeaderDownload

	historyV3 bool
	agg       *state.AggregatorV3
}

func StageTrieCfg(db kv.RwDB, checkRoot, saveNewHashesToDB, badBlockHalt bool, tmpDir string, blockReader services.FullBlockReader, hd *headerdownload.HeaderDownload, historyV3 bool, agg *state.AggregatorV3) TrieCfg {
	return TrieCfg{
		db:                db,
		checkRoot:         checkRoot,
		tmpDir:            tmpDir,
		saveNewHashesToDB: saveNewHashesToDB,
		badBlockHalt:      badBlockHalt,
		blockReader:       blockReader,
		hd:                hd,

		historyV3: historyV3,
		agg:       agg,
	}
}

func SpawnIntermediateHashesStage(s *StageState, u Unwinder, tx kv.RwTx, cfg TrieCfg, ctx context.Context, quiet bool) (libcommon.Hash, error) {
	useExternalTx := tx != nil
	if !useExternalTx {
		var err error
		tx, err = cfg.db.BeginRw(context.Background())
		if err != nil {
			return trie.EmptyRoot, err
		}
		defer tx.Rollback()
	}

	to, err := s.ExecutionAt(tx)
	if err != nil {
		return trie.EmptyRoot, err
	}

	if s.BlockNumber == to {
		// we already did hash check for this block
		// we don't do the obvious `if s.BlockNumber > to` to support reorgs more naturally
		return trie.EmptyRoot, nil
	}

	var expectedRootHash libcommon.Hash
	var headerHash libcommon.Hash
	var syncHeadHeader *types.Header
	if cfg.checkRoot {
		syncHeadHeader, err = cfg.blockReader.HeaderByNumber(ctx, tx, to)
		if err != nil {
			return trie.EmptyRoot, err
		}
		if syncHeadHeader == nil {
			return trie.EmptyRoot, fmt.Errorf("no header found with number %d", to)
		}
		expectedRootHash = syncHeadHeader.Root
		headerHash = syncHeadHeader.Hash()
	}
	logPrefix := s.LogPrefix()
	if !quiet && to > s.BlockNumber+16 {
		log.Info(fmt.Sprintf("[%s] Generating intermediate hashes", logPrefix), "from", s.BlockNumber, "to", to)
	}

	var root libcommon.Hash
	tooBigJump := to > s.BlockNumber && to-s.BlockNumber > 100_000 // RetainList is in-memory structure and it will OOM if jump is too big, such big jump anyway invalidate most of existing Intermediate hashes
	if !tooBigJump && cfg.historyV3 && to-s.BlockNumber > 10 {
		//incremental can work only on DB data, not on snapshots
		_, n, err := rawdbv3.TxNums.FindBlockNum(tx, cfg.agg.EndTxNumMinimax())
		if err != nil {
			return trie.EmptyRoot, err
		}
		tooBigJump = s.BlockNumber < n
	}
	if s.BlockNumber == 0 || tooBigJump {
		if root, err = RegenerateIntermediateHashes(logPrefix, tx, cfg, expectedRootHash, ctx); err != nil {
			return trie.EmptyRoot, err
		}
	} else {
		if root, err = incrementIntermediateHashes(logPrefix, s, tx, to, cfg, expectedRootHash, ctx); err != nil {
			return trie.EmptyRoot, err
		}
	}

	if cfg.checkRoot && root != expectedRootHash {
		log.Error(fmt.Sprintf("[%s] Wrong trie root of block %d: %x, expected (from header): %x. Block hash: %x", logPrefix, to, root, expectedRootHash, headerHash))
		if cfg.badBlockHalt {
			return trie.EmptyRoot, fmt.Errorf("wrong trie root")
		}
		if cfg.hd != nil {
			cfg.hd.ReportBadHeaderPoS(headerHash, syncHeadHeader.ParentHash)
		}
		if to > s.BlockNumber {
			unwindTo := (to + s.BlockNumber) / 2 // Binary search for the correct block, biased to the lower numbers
			log.Warn("Unwinding due to incorrect root hash", "to", unwindTo)
			u.UnwindTo(unwindTo, headerHash)
		}
	} else if err = s.Update(tx, to); err != nil {
		return trie.EmptyRoot, err
	}

	if !useExternalTx {
		if err := tx.Commit(); err != nil {
			return trie.EmptyRoot, err
		}
	}

	return root, err
}

func RegenerateIntermediateHashes(logPrefix string, db kv.RwTx, cfg TrieCfg, expectedRootHash libcommon.Hash, ctx context.Context) (libcommon.Hash, error) {
	log.Info(fmt.Sprintf("[%s] Regeneration trie hashes started", logPrefix))
	defer log.Info(fmt.Sprintf("[%s] Regeneration ended", logPrefix))
	_ = db.ClearBucket(kv.TrieOfAccounts)
	_ = db.ClearBucket(kv.TrieOfStorage)
	clean := kv.ReadAhead(ctx, cfg.db, &atomic.Bool{}, kv.HashedAccounts, nil, math.MaxUint32)
	defer clean()
	clean2 := kv.ReadAhead(ctx, cfg.db, &atomic.Bool{}, kv.HashedStorage, nil, math.MaxUint32)
	defer clean2()

	accTrieCollector := etl.NewCollector(logPrefix, cfg.tmpDir, etl.NewSortableBuffer(etl.BufferOptimalSize))
	defer accTrieCollector.Close()
	accTrieCollectorFunc := accountTrieCollector(accTrieCollector)

	stTrieCollector := etl.NewCollector(logPrefix, cfg.tmpDir, etl.NewSortableBuffer(etl.BufferOptimalSize))
	defer stTrieCollector.Close()
	stTrieCollectorFunc := storageTrieCollector(stTrieCollector)

<<<<<<< HEAD
	loader := trie.NewFlatDBTrieLoader(logPrefix)
	if err := loader.Reset(trie.NewRetainList(0), accTrieCollectorFunc, stTrieCollectorFunc, false); err != nil {
		return trie.EmptyRoot, err
	}
	hash, err := loader.CalcTrieRoot(db, []byte{}, ctx)
=======
	loader := trie.NewFlatDBTrieLoader(logPrefix, trie.NewRetainList(0), accTrieCollectorFunc, stTrieCollectorFunc, false)
	hash, err := loader.CalcTrieRoot(db, ctx.Done())
>>>>>>> be860e38
	if err != nil {
		return trie.EmptyRoot, err
	}

	if cfg.checkRoot && hash != expectedRootHash {
		return hash, nil
	}
	log.Info(fmt.Sprintf("[%s] Trie root", logPrefix), "hash", hash.Hex())

	if err := accTrieCollector.Load(db, kv.TrieOfAccounts, etl.IdentityLoadFunc, etl.TransformArgs{Quit: ctx.Done()}); err != nil {
		return trie.EmptyRoot, err
	}
	if err := stTrieCollector.Load(db, kv.TrieOfStorage, etl.IdentityLoadFunc, etl.TransformArgs{Quit: ctx.Done()}); err != nil {
		return trie.EmptyRoot, err
	}
	return hash, nil
}

type HashPromoter struct {
	tx               kv.RwTx
	ChangeSetBufSize uint64
	TempDir          string
	logPrefix        string
	quitCh           <-chan struct{}
}

func NewHashPromoter(db kv.RwTx, tempDir string, quitCh <-chan struct{}, logPrefix string) *HashPromoter {
	return &HashPromoter{
		tx:               db,
		ChangeSetBufSize: 256 * 1024 * 1024,
		TempDir:          tempDir,
		quitCh:           quitCh,
		logPrefix:        logPrefix,
	}
}

func (p *HashPromoter) PromoteOnHistoryV3(logPrefix string, agg *state.AggregatorV3, from, to uint64, storage bool, load func(k []byte, v []byte) error) error {
	nonEmptyMarker := []byte{1}

	agg.SetTx(p.tx)

	txnFrom, err := rawdbv3.TxNums.Min(p.tx, from+1)
	if err != nil {
		return err
	}
	txnTo := uint64(math.MaxUint64)

	if storage {
		compositeKey := make([]byte, length.Hash+length.Hash)
		it, err := p.tx.(kv.TemporalTx).HistoryRange(temporal.StorageHistory, int(txnFrom), int(txnTo), order.Asc, kv.Unlim)
		if err != nil {
			return err
		}
		for it.HasNext() {
			k, v, err := it.Next()
			if err != nil {
				return err
			}
			addrHash, err := common.HashData(k[:length.Addr])
			if err != nil {
				return err
			}
			secKey, err := common.HashData(k[length.Addr:])
			if err != nil {
				return err
			}
			copy(compositeKey, addrHash[:])
			copy(compositeKey[length.Hash:], secKey[:])
			if len(v) != 0 {
				v = nonEmptyMarker
			}
			if err := load(compositeKey, v); err != nil {
				return err
			}
		}
		return nil
	}

	it, err := p.tx.(kv.TemporalTx).HistoryRange(temporal.AccountsHistory, int(txnFrom), int(txnTo), order.Asc, kv.Unlim)
	if err != nil {
		return err
	}
	for it.HasNext() {
		k, v, err := it.Next()
		if err != nil {
			return err
		}
		newK, err := transformPlainStateKey(k)
		if err != nil {
			return err
		}
		if len(v) != 0 {
			v = nonEmptyMarker
		}
		if err := load(newK, v); err != nil {
			return err
		}
	}
	return nil
}

func (p *HashPromoter) Promote(logPrefix string, from, to uint64, storage bool, load etl.LoadFunc) error {
	var changeSetBucket string
	if storage {
		changeSetBucket = kv.StorageChangeSet
	} else {
		changeSetBucket = kv.AccountChangeSet
	}
	log.Trace(fmt.Sprintf("[%s] Incremental state promotion of intermediate hashes", logPrefix), "from", from, "to", to, "csbucket", changeSetBucket)

	startkey := hexutility.EncodeTs(from + 1)

	decode := historyv2.Mapper[changeSetBucket].Decode
	var deletedAccounts [][]byte
	extract := func(dbKey, dbValue []byte, next etl.ExtractNextFunc) error {
		_, k, v, err := decode(dbKey, dbValue)
		if err != nil {
			return err
		}
		newK, err := transformPlainStateKey(k)
		if err != nil {
			return err
		}
		if !storage && len(v) > 0 {

			var oldAccount accounts.Account
			if err := oldAccount.DecodeForStorage(v); err != nil {
				return err
			}

			if oldAccount.Incarnation > 0 {

				newValue, err := p.tx.GetOne(kv.PlainState, k)
				if err != nil {
					return err
				}

				if len(newValue) == 0 { // self-destructed
					deletedAccounts = append(deletedAccounts, newK)
				} else { // turns incarnation to zero
					var newAccount accounts.Account
					if err := newAccount.DecodeForStorage(newValue); err != nil {
						return err
					}
					if newAccount.Incarnation < oldAccount.Incarnation {
						deletedAccounts = append(deletedAccounts, newK)
					}
				}
			}
		}

		return next(dbKey, newK, v)
	}

	var l OldestAppearedLoad
	l.innerLoadFunc = load

	if err := etl.Transform(
		logPrefix,
		p.tx,
		changeSetBucket,
		"",
		p.TempDir,
		extract,
		l.LoadFunc,
		etl.TransformArgs{
			BufferType:      etl.SortableOldestAppearedBuffer,
			ExtractStartKey: startkey,
			Quit:            p.quitCh,
		},
	); err != nil {
		return err
	}

	if !storage { // delete Intermediate hashes of deleted accounts
		slices.SortFunc(deletedAccounts, func(a, b []byte) bool { return bytes.Compare(a, b) < 0 })
		for _, k := range deletedAccounts {
			if err := p.tx.ForPrefix(kv.TrieOfStorage, k, func(k, v []byte) error {
				if err := p.tx.Delete(kv.TrieOfStorage, k); err != nil {
					return err
				}
				return nil
			}); err != nil {
				return err
			}
		}
		return nil
	}
	return nil
}

func (p *HashPromoter) UnwindOnHistoryV3(logPrefix string, agg *state.AggregatorV3, unwindFrom, unwindTo uint64, storage bool, load func(k []byte, v []byte)) error {
	txnFrom, err := rawdbv3.TxNums.Min(p.tx, unwindTo)
	if err != nil {
		return err
	}
	txnTo := uint64(math.MaxUint64)
	var deletedAccounts [][]byte

	if storage {
		it, err := p.tx.(kv.TemporalTx).HistoryRange(temporal.StorageHistory, int(txnFrom), int(txnTo), order.Asc, kv.Unlim)
		if err != nil {
			return err
		}
		for it.HasNext() {
			k, _, err := it.Next()
			if err != nil {
				return err
			}
			// Plain state not unwind yet, it means - if key not-exists in PlainState but has value from ChangeSets - then need mark it as "created" in RetainList
			enc, err := p.tx.GetOne(kv.PlainState, k[:20])
			if err != nil {
				return err
			}
			incarnation := uint64(1)
			if len(enc) != 0 {
				oldInc, _ := accounts.DecodeIncarnationFromStorage(enc)
				incarnation = oldInc
			}
			plainKey := dbutils.PlainGenerateCompositeStorageKey(k[:20], incarnation, k[20:])
			value, err := p.tx.GetOne(kv.PlainState, plainKey)
			if err != nil {
				return err
			}
			newK, err := transformPlainStateKey(plainKey)
			if err != nil {
				return err
			}
			load(newK, value)
		}
		return nil
	}

	it, err := p.tx.(kv.TemporalTx).HistoryRange(temporal.AccountsHistory, int(txnFrom), int(txnTo), order.Asc, kv.Unlim)
	if err != nil {
		return err
	}
	for it.HasNext() {
		k, v, err := it.Next()
		if err != nil {
			return err
		}
		newK, err := transformPlainStateKey(k)
		if err != nil {
			return err
		}
		// Plain state not unwind yet, it means - if key not-exists in PlainState but has value from ChangeSets - then need mark it as "created" in RetainList
		value, err := p.tx.GetOne(kv.PlainState, k)
		if err != nil {
			return err
		}

		if len(value) > 0 {
			oldInc, _ := accounts.DecodeIncarnationFromStorage(value)
			if oldInc > 0 {
				if len(v) == 0 { // self-destructed
					deletedAccounts = append(deletedAccounts, newK)
				} else {
					var newAccount accounts.Account
					if err = accounts.DeserialiseV3(&newAccount, v); err != nil {
						return err
					}
					if newAccount.Incarnation > oldInc {
						deletedAccounts = append(deletedAccounts, newK)
					}
				}
			}
		}

		load(newK, value)
	}

	// delete Intermediate hashes of deleted accounts
	slices.SortFunc(deletedAccounts, func(a, b []byte) bool { return bytes.Compare(a, b) < 0 })
	for _, k := range deletedAccounts {
		if err := p.tx.ForPrefix(kv.TrieOfStorage, k, func(k, v []byte) error {
			if err := p.tx.Delete(kv.TrieOfStorage, k); err != nil {
				return err
			}
			return nil
		}); err != nil {
			return err
		}
	}
	return nil
}

func (p *HashPromoter) Unwind(logPrefix string, s *StageState, u *UnwindState, storage bool, load etl.LoadFunc) error {
	to := u.UnwindPoint
	var changeSetBucket string

	if storage {
		changeSetBucket = kv.StorageChangeSet
	} else {
		changeSetBucket = kv.AccountChangeSet
	}
	log.Info(fmt.Sprintf("[%s] Unwinding", logPrefix), "from", s.BlockNumber, "to", to, "csbucket", changeSetBucket)

	startkey := hexutility.EncodeTs(to + 1)

	decode := historyv2.Mapper[changeSetBucket].Decode
	var deletedAccounts [][]byte
	extract := func(dbKey, dbValue []byte, next etl.ExtractNextFunc) error {
		_, k, v, err := decode(dbKey, dbValue)
		if err != nil {
			return err
		}
		newK, err := transformPlainStateKey(k)
		if err != nil {
			return err
		}
		// Plain state not unwind yet, it means - if key not-exists in PlainState but has value from ChangeSets - then need mark it as "created" in RetainList
		value, err := p.tx.GetOne(kv.PlainState, k)
		if err != nil {
			return err
		}

		if !storage && len(value) > 0 {
			var oldAccount accounts.Account
			if err = oldAccount.DecodeForStorage(value); err != nil {
				return err
			}
			if oldAccount.Incarnation > 0 {
				if len(v) == 0 { // self-destructed
					deletedAccounts = append(deletedAccounts, newK)
				} else {
					var newAccount accounts.Account
					if err = newAccount.DecodeForStorage(v); err != nil {
						return err
					}
					if newAccount.Incarnation > oldAccount.Incarnation {
						deletedAccounts = append(deletedAccounts, newK)
					}
				}
			}
		}
		return next(k, newK, value)
	}

	var l OldestAppearedLoad
	l.innerLoadFunc = load

	if err := etl.Transform(
		logPrefix,
		p.tx,
		changeSetBucket,
		"",
		p.TempDir,
		extract,
		l.LoadFunc,
		etl.TransformArgs{
			BufferType:      etl.SortableOldestAppearedBuffer,
			ExtractStartKey: startkey,
			Quit:            p.quitCh,
		},
	); err != nil {
		return err
	}

	if !storage { // delete Intermediate hashes of deleted accounts
		slices.SortFunc(deletedAccounts, func(a, b []byte) bool { return bytes.Compare(a, b) < 0 })
		for _, k := range deletedAccounts {
			if err := p.tx.ForPrefix(kv.TrieOfStorage, k, func(k, v []byte) error {
				if err := p.tx.Delete(kv.TrieOfStorage, k); err != nil {
					return err
				}
				return nil
			}); err != nil {
				return err
			}
		}
		return nil
	}

	return nil
}

func incrementIntermediateHashes(logPrefix string, s *StageState, db kv.RwTx, to uint64, cfg TrieCfg, expectedRootHash libcommon.Hash, ctx context.Context) (libcommon.Hash, error) {
	p := NewHashPromoter(db, cfg.tmpDir, ctx.Done(), logPrefix)
	rl := trie.NewRetainList(0)
	if cfg.historyV3 {
		cfg.agg.SetTx(db)
		collect := func(k, v []byte) error {
			if len(k) == 32 {
				rl.AddKeyWithMarker(k, len(v) == 0)
				return nil
			}
			accBytes, err := p.tx.GetOne(kv.HashedAccounts, k[:32])
			if err != nil {
				return err
			}
			incarnation := uint64(1)
			if len(accBytes) != 0 {
				incarnation, err = accounts.DecodeIncarnationFromStorage(accBytes)
				if err != nil {
					return err
				}
				if incarnation == 0 {
					return nil
				}
			}
			compositeKey := make([]byte, length.Hash+length.Incarnation+length.Hash)
			copy(compositeKey, k[:32])
			binary.BigEndian.PutUint64(compositeKey[32:], incarnation)
			copy(compositeKey[40:], k[32:])
			rl.AddKeyWithMarker(compositeKey, len(v) == 0)
			return nil
		}
		if err := p.PromoteOnHistoryV3(logPrefix, cfg.agg, s.BlockNumber, to, false, collect); err != nil {
			return trie.EmptyRoot, err
		}
		if err := p.PromoteOnHistoryV3(logPrefix, cfg.agg, s.BlockNumber, to, true, collect); err != nil {
			return trie.EmptyRoot, err
		}
	} else {
		collect := func(k, v []byte, _ etl.CurrentTableReader, _ etl.LoadNextFunc) error {
			rl.AddKeyWithMarker(k, len(v) == 0)
			return nil
		}
		if err := p.Promote(logPrefix, s.BlockNumber, to, false, collect); err != nil {
			return trie.EmptyRoot, err
		}
		if err := p.Promote(logPrefix, s.BlockNumber, to, true, collect); err != nil {
			return trie.EmptyRoot, err
		}
	}
	accTrieCollector := etl.NewCollector(logPrefix, cfg.tmpDir, etl.NewSortableBuffer(etl.BufferOptimalSize))
	defer accTrieCollector.Close()
	accTrieCollectorFunc := accountTrieCollector(accTrieCollector)

	stTrieCollector := etl.NewCollector(logPrefix, cfg.tmpDir, etl.NewSortableBuffer(etl.BufferOptimalSize))
	defer stTrieCollector.Close()
	stTrieCollectorFunc := storageTrieCollector(stTrieCollector)

<<<<<<< HEAD
	loader := trie.NewFlatDBTrieLoader(logPrefix)
	if err := loader.Reset(rl, accTrieCollectorFunc, stTrieCollectorFunc, false); err != nil {
		return trie.EmptyRoot, err
	}
	hash, err := loader.CalcTrieRoot(db, []byte{}, ctx)
=======
	loader := trie.NewFlatDBTrieLoader(logPrefix, rl, accTrieCollectorFunc, stTrieCollectorFunc, false)
	hash, err := loader.CalcTrieRoot(db, quit)
>>>>>>> be860e38
	if err != nil {
		return trie.EmptyRoot, err
	}

	if cfg.checkRoot && hash != expectedRootHash {
		return hash, nil
	}

	if err := accTrieCollector.Load(db, kv.TrieOfAccounts, etl.IdentityLoadFunc, etl.TransformArgs{Quit: ctx.Done()}); err != nil {
		return trie.EmptyRoot, err
	}
	if err := stTrieCollector.Load(db, kv.TrieOfStorage, etl.IdentityLoadFunc, etl.TransformArgs{Quit: ctx.Done()}); err != nil {
		return trie.EmptyRoot, err
	}
	return hash, nil
}

func UnwindIntermediateHashesStage(u *UnwindState, s *StageState, tx kv.RwTx, cfg TrieCfg, ctx context.Context) (err error) {
	useExternalTx := tx != nil
	if !useExternalTx {
		tx, err = cfg.db.BeginRw(ctx)
		if err != nil {
			return err
		}
		defer tx.Rollback()
	}

	syncHeadHeader, err := cfg.blockReader.HeaderByNumber(ctx, tx, u.UnwindPoint)
	if err != nil {
		return err
	}
	if syncHeadHeader == nil {
		return fmt.Errorf("header not found for block number %d", u.UnwindPoint)
	}
	expectedRootHash := syncHeadHeader.Root

	logPrefix := s.LogPrefix()
	if err := unwindIntermediateHashesStageImpl(logPrefix, u, s, tx, cfg, expectedRootHash, ctx); err != nil {
		return err
	}
	if err := u.Done(tx); err != nil {
		return err
	}
	if !useExternalTx {
		if err := tx.Commit(); err != nil {
			return err
		}
	}
	return nil
}

<<<<<<< HEAD
func unwindIntermediateHashesStageImpl(logPrefix string, u *UnwindState, s *StageState, db kv.RwTx, cfg TrieCfg, expectedRootHash libcommon.Hash, ctx context.Context) error {
	p := NewHashPromoter(db, cfg.tmpDir, ctx.Done(), logPrefix)
	rl := trie.NewRetainList(0)
=======
func UnwindIntermediateHashesForTrieLoader(logPrefix string, rl *trie.RetainList, u *UnwindState, s *StageState, db kv.RwTx, cfg TrieCfg, accTrieCollectorFunc trie.HashCollector2, stTrieCollectorFunc trie.StorageHashCollector2, quit <-chan struct{}) (*trie.FlatDBTrieLoader, error) {
	p := NewHashPromoter(db, cfg.tmpDir, quit, logPrefix)
>>>>>>> be860e38
	if cfg.historyV3 {
		cfg.agg.SetTx(db)
		collect := func(k, v []byte) {
			rl.AddKeyWithMarker(k, len(v) == 0)
		}
		if err := p.UnwindOnHistoryV3(logPrefix, cfg.agg, s.BlockNumber, u.UnwindPoint, false, collect); err != nil {
			return nil, err
		}
		if err := p.UnwindOnHistoryV3(logPrefix, cfg.agg, s.BlockNumber, u.UnwindPoint, true, collect); err != nil {
			return nil, err
		}
	} else {
		collect := func(k, v []byte, _ etl.CurrentTableReader, _ etl.LoadNextFunc) error {
			rl.AddKeyWithMarker(k, len(v) == 0)
			return nil
		}
		if err := p.Unwind(logPrefix, s, u, false /* storage */, collect); err != nil {
			return nil, err
		}
		if err := p.Unwind(logPrefix, s, u, true /* storage */, collect); err != nil {
			return nil, err
		}
	}

	return trie.NewFlatDBTrieLoader(logPrefix, rl, accTrieCollectorFunc, stTrieCollectorFunc, false), nil
}

func unwindIntermediateHashesStageImpl(logPrefix string, u *UnwindState, s *StageState, db kv.RwTx, cfg TrieCfg, expectedRootHash libcommon.Hash, quit <-chan struct{}) error {
	accTrieCollector := etl.NewCollector(logPrefix, cfg.tmpDir, etl.NewSortableBuffer(etl.BufferOptimalSize))
	defer accTrieCollector.Close()
	accTrieCollectorFunc := accountTrieCollector(accTrieCollector)

	stTrieCollector := etl.NewCollector(logPrefix, cfg.tmpDir, etl.NewSortableBuffer(etl.BufferOptimalSize))
	defer stTrieCollector.Close()
	stTrieCollectorFunc := storageTrieCollector(stTrieCollector)

	rl := trie.NewRetainList(0)

	loader, err := UnwindIntermediateHashesForTrieLoader(logPrefix, rl, u, s, db, cfg, accTrieCollectorFunc, stTrieCollectorFunc, quit)
	if err != nil {
		return err
	}
<<<<<<< HEAD
	hash, err := loader.CalcTrieRoot(db, []byte{}, ctx)
=======

	hash, err := loader.CalcTrieRoot(db, quit)
>>>>>>> be860e38
	if err != nil {
		return err
	}
	if hash != expectedRootHash {
		return fmt.Errorf("wrong trie root: %x, expected (from header): %x", hash, expectedRootHash)
	}
	log.Info(fmt.Sprintf("[%s] Trie root", logPrefix), "hash", hash.Hex())
	if err := accTrieCollector.Load(db, kv.TrieOfAccounts, etl.IdentityLoadFunc, etl.TransformArgs{Quit: ctx.Done()}); err != nil {
		return err
	}
	if err := stTrieCollector.Load(db, kv.TrieOfStorage, etl.IdentityLoadFunc, etl.TransformArgs{Quit: ctx.Done()}); err != nil {
		return err
	}
	return nil
}

func assertSubset(a, b uint16) {
	if (a & b) != a { // a & b == a - checks whether a is subset of b
		panic(fmt.Errorf("invariant 'is subset' failed: %b, %b", a, b))
	}
}

func accountTrieCollector(collector *etl.Collector) trie.HashCollector2 {
	newV := make([]byte, 0, 1024)
	return func(keyHex []byte, hasState, hasTree, hasHash uint16, hashes, _ []byte) error {
		if len(keyHex) == 0 {
			return nil
		}
		if hasState == 0 {
			return collector.Collect(keyHex, nil)
		}
		if bits.OnesCount16(hasHash) != len(hashes)/length.Hash {
			panic(fmt.Errorf("invariant bits.OnesCount16(hasHash) == len(hashes) failed: %d, %d", bits.OnesCount16(hasHash), len(hashes)/length.Hash))
		}
		assertSubset(hasTree, hasState)
		assertSubset(hasHash, hasState)
		newV = trie.MarshalTrieNode(hasState, hasTree, hasHash, hashes, nil, newV)
		return collector.Collect(keyHex, newV)
	}
}

func storageTrieCollector(collector *etl.Collector) trie.StorageHashCollector2 {
	newK := make([]byte, 0, 128)
	newV := make([]byte, 0, 1024)
	return func(accWithInc []byte, keyHex []byte, hasState, hasTree, hasHash uint16, hashes, rootHash []byte) error {
		newK = append(append(newK[:0], accWithInc...), keyHex...)
		if hasState == 0 {
			return collector.Collect(newK, nil)
		}
		if len(keyHex) > 0 && hasHash == 0 && hasTree == 0 {
			return nil
		}
		if bits.OnesCount16(hasHash) != len(hashes)/length.Hash {
			panic(fmt.Errorf("invariant bits.OnesCount16(hasHash) == len(hashes) failed: %d, %d", bits.OnesCount16(hasHash), len(hashes)/length.Hash))
		}
		assertSubset(hasTree, hasState)
		assertSubset(hasHash, hasState)
		newV = trie.MarshalTrieNode(hasState, hasTree, hasHash, hashes, rootHash, newV)
		return collector.Collect(newK, newV)
	}
}

func PruneIntermediateHashesStage(s *PruneState, tx kv.RwTx, cfg TrieCfg, ctx context.Context) (err error) {
	useExternalTx := tx != nil
	if !useExternalTx {
		tx, err = cfg.db.BeginRw(ctx)
		if err != nil {
			return err
		}
		defer tx.Rollback()
	}
	s.Done(tx)

	if !useExternalTx {
		if err = tx.Commit(); err != nil {
			return err
		}
	}
	return nil
}<|MERGE_RESOLUTION|>--- conflicted
+++ resolved
@@ -164,16 +164,8 @@
 	defer stTrieCollector.Close()
 	stTrieCollectorFunc := storageTrieCollector(stTrieCollector)
 
-<<<<<<< HEAD
-	loader := trie.NewFlatDBTrieLoader(logPrefix)
-	if err := loader.Reset(trie.NewRetainList(0), accTrieCollectorFunc, stTrieCollectorFunc, false); err != nil {
-		return trie.EmptyRoot, err
-	}
-	hash, err := loader.CalcTrieRoot(db, []byte{}, ctx)
-=======
 	loader := trie.NewFlatDBTrieLoader(logPrefix, trie.NewRetainList(0), accTrieCollectorFunc, stTrieCollectorFunc, false)
-	hash, err := loader.CalcTrieRoot(db, ctx.Done())
->>>>>>> be860e38
+	hash, err := loader.CalcTrieRoot(db, ctx)
 	if err != nil {
 		return trie.EmptyRoot, err
 	}
@@ -608,16 +600,8 @@
 	defer stTrieCollector.Close()
 	stTrieCollectorFunc := storageTrieCollector(stTrieCollector)
 
-<<<<<<< HEAD
-	loader := trie.NewFlatDBTrieLoader(logPrefix)
-	if err := loader.Reset(rl, accTrieCollectorFunc, stTrieCollectorFunc, false); err != nil {
-		return trie.EmptyRoot, err
-	}
+	loader := trie.NewFlatDBTrieLoader(logPrefix, rl, accTrieCollectorFunc, stTrieCollectorFunc, false)
 	hash, err := loader.CalcTrieRoot(db, []byte{}, ctx)
-=======
-	loader := trie.NewFlatDBTrieLoader(logPrefix, rl, accTrieCollectorFunc, stTrieCollectorFunc, false)
-	hash, err := loader.CalcTrieRoot(db, quit)
->>>>>>> be860e38
 	if err != nil {
 		return trie.EmptyRoot, err
 	}
@@ -669,14 +653,8 @@
 	return nil
 }
 
-<<<<<<< HEAD
-func unwindIntermediateHashesStageImpl(logPrefix string, u *UnwindState, s *StageState, db kv.RwTx, cfg TrieCfg, expectedRootHash libcommon.Hash, ctx context.Context) error {
+func UnwindIntermediateHashesForTrieLoader(logPrefix string, rl *trie.RetainList, u *UnwindState, s *StageState, db kv.RwTx, cfg TrieCfg, accTrieCollectorFunc trie.HashCollector2, stTrieCollectorFunc trie.StorageHashCollector2, ctx context.Context) (*trie.FlatDBTrieLoader, error) {
 	p := NewHashPromoter(db, cfg.tmpDir, ctx.Done(), logPrefix)
-	rl := trie.NewRetainList(0)
-=======
-func UnwindIntermediateHashesForTrieLoader(logPrefix string, rl *trie.RetainList, u *UnwindState, s *StageState, db kv.RwTx, cfg TrieCfg, accTrieCollectorFunc trie.HashCollector2, stTrieCollectorFunc trie.StorageHashCollector2, quit <-chan struct{}) (*trie.FlatDBTrieLoader, error) {
-	p := NewHashPromoter(db, cfg.tmpDir, quit, logPrefix)
->>>>>>> be860e38
 	if cfg.historyV3 {
 		cfg.agg.SetTx(db)
 		collect := func(k, v []byte) {
@@ -719,12 +697,7 @@
 	if err != nil {
 		return err
 	}
-<<<<<<< HEAD
 	hash, err := loader.CalcTrieRoot(db, []byte{}, ctx)
-=======
-
-	hash, err := loader.CalcTrieRoot(db, quit)
->>>>>>> be860e38
 	if err != nil {
 		return err
 	}
