--- conflicted
+++ resolved
@@ -174,27 +174,11 @@
 		if err := agg.BuildMissedIndices(ctx, estimate.IndexSnapshot.Workers()); err != nil {
 			return err
 		}
-<<<<<<< HEAD
-	}
-
-	if !useExternalTx && !parallel {
-		var err error
-		applyTx, err = chainDb.BeginRw(ctx) //nolint
-		if err != nil {
-			return err
-		}
-		defer func() { // need callback - because tx may be committed
-			applyTx.Rollback()
-		}()
-
-		if casted, ok := applyTx.(kv.CanWarmupDB); ok {
-			if err := casted.WarmupDB(false); err != nil {
-=======
+
 		if !parallel {
 			var err error
 			applyTx, err = chainDb.BeginRw(ctx) //nolint
 			if err != nil {
->>>>>>> 928bf3ea
 				return err
 			}
 			defer func() { // need callback - because tx may be committed
