package stagedsync

import (
	"bytes"
	"context"
	"encoding/binary"
	"errors"
	"fmt"
	"os"
	"path/filepath"
	"runtime"
	"sync"
	"sync/atomic"
	"time"

	"github.com/c2h5oh/datasize"
	"github.com/erigontech/mdbx-go/mdbx"
	"github.com/ledgerwatch/erigon/core/state/temporal"
	"github.com/ledgerwatch/log/v3"
	"golang.org/x/sync/errgroup"

	"github.com/ledgerwatch/erigon-lib/chain"
	"github.com/ledgerwatch/erigon-lib/common"
	"github.com/ledgerwatch/erigon-lib/common/cmp"
	"github.com/ledgerwatch/erigon-lib/common/datadir"
	"github.com/ledgerwatch/erigon-lib/common/dbg"
	"github.com/ledgerwatch/erigon-lib/common/dir"
	"github.com/ledgerwatch/erigon-lib/etl"
	"github.com/ledgerwatch/erigon-lib/kv"
	"github.com/ledgerwatch/erigon-lib/kv/kvcfg"
	kv2 "github.com/ledgerwatch/erigon-lib/kv/mdbx"
	"github.com/ledgerwatch/erigon-lib/kv/rawdbv3"
	"github.com/ledgerwatch/erigon-lib/metrics"
	libstate "github.com/ledgerwatch/erigon-lib/state"
	state2 "github.com/ledgerwatch/erigon-lib/state"
	"github.com/ledgerwatch/erigon/cmd/state/exec3"
	"github.com/ledgerwatch/erigon/common/math"
	"github.com/ledgerwatch/erigon/consensus"
	"github.com/ledgerwatch/erigon/core"
	"github.com/ledgerwatch/erigon/core/rawdb"
	"github.com/ledgerwatch/erigon/core/rawdb/rawdbhelpers"
	"github.com/ledgerwatch/erigon/core/state"
	"github.com/ledgerwatch/erigon/core/types"
	"github.com/ledgerwatch/erigon/core/types/accounts"
	"github.com/ledgerwatch/erigon/eth/ethconfig"
	"github.com/ledgerwatch/erigon/eth/ethconfig/estimate"
	"github.com/ledgerwatch/erigon/eth/stagedsync/stages"
	"github.com/ledgerwatch/erigon/turbo/services"
	"github.com/ledgerwatch/erigon/turbo/snapshotsync/freezeblocks"
)

var execStepsInDB = metrics.NewGauge(`exec_steps_in_db`) //nolint
var execRepeats = metrics.NewCounter(`exec_repeats`)     //nolint
var execTriggers = metrics.NewCounter(`exec_triggers`)   //nolint

func NewProgress(prevOutputBlockNum, commitThreshold uint64, workersCount int, logPrefix string, logger log.Logger) *Progress {
	return &Progress{prevTime: time.Now(), prevOutputBlockNum: prevOutputBlockNum, commitThreshold: commitThreshold, workersCount: workersCount, logPrefix: logPrefix, logger: logger}
}

type Progress struct {
	prevTime           time.Time
	prevCount          uint64
	prevOutputBlockNum uint64
	prevRepeatCount    uint64
	commitThreshold    uint64

	workersCount int
	logPrefix    string
	logger       log.Logger
}

<<<<<<< HEAD
func (p *Progress) Log(rs *state.StateV3, in *state.QueueWithRetry, rws *state.ResultsQueue, doneCount, inputBlockNum, outputBlockNum, outTxNum, repeatCount uint64, idxStepsAmountInDB float64) {
	execStepsInDB.Set(uint64(idxStepsAmountInDB * 100))
=======
func (p *Progress) Log(rs *state.StateV3, in *exec22.QueueWithRetry, rws *exec22.ResultsQueue, doneCount, inputBlockNum, outputBlockNum, outTxNum, repeatCount uint64, idxStepsAmountInDB float64) {
	execStepsInDB.Set(idxStepsAmountInDB * 100)
>>>>>>> fd6f529c
	var m runtime.MemStats
	dbg.ReadMemStats(&m)
	sizeEstimate := rs.SizeEstimate()
	currentTime := time.Now()
	interval := currentTime.Sub(p.prevTime)
	speedTx := float64(doneCount-p.prevCount) / (float64(interval) / float64(time.Second))
	//speedBlock := float64(outputBlockNum-p.prevOutputBlockNum) / (float64(interval) / float64(time.Second))
	var repeatRatio float64
	if doneCount > p.prevCount {
		repeatRatio = 100.0 * float64(repeatCount-p.prevRepeatCount) / float64(doneCount-p.prevCount)
	}
	p.logger.Info(fmt.Sprintf("[%s] Transaction replay", p.logPrefix),
		//"workers", workerCount,
		"blk", outputBlockNum,
		//"blk/s", fmt.Sprintf("%.1f", speedBlock),
		"tx/s", fmt.Sprintf("%.1f", speedTx),
		"pipe", fmt.Sprintf("(%d+%d)->%d/%d->%d/%d", in.NewTasksLen(), in.RetriesLen(), rws.ResultChLen(), rws.ResultChCap(), rws.Len(), rws.Limit()),
		"repeatRatio", fmt.Sprintf("%.2f%%", repeatRatio),
		"workers", p.workersCount,
		"buffer", fmt.Sprintf("%s/%s", common.ByteCount(sizeEstimate), common.ByteCount(p.commitThreshold)),
		"idxStepsInDB", fmt.Sprintf("%.2f", idxStepsAmountInDB),
		//"inBlk", inputBlockNum,
		"step", fmt.Sprintf("%.1f", float64(outTxNum)/float64(ethconfig.HistoryV3AggregationStep)),
		"alloc", common.ByteCount(m.Alloc), "sys", common.ByteCount(m.Sys),
	)
	//var txNums []string
	//for _, t := range rws {
	//	txNums = append(txNums, fmt.Sprintf("%d", t.TxNum))
	//}
	//s := strings.Join(txNums, ",")
	//log.Info(fmt.Sprintf("[%s] Transaction replay queue", logPrefix), "txNums", s)

	p.prevTime = currentTime
	p.prevCount = doneCount
	p.prevOutputBlockNum = outputBlockNum
	p.prevRepeatCount = repeatCount
}

/*
ExecV3 - parallel execution. Has many layers of abstractions - each layer does accumulate
state changes (updates) and can "atomically commit all changes to underlying layer of abstraction"

Layers from top to bottom:
- IntraBlockState - used to exec txs. It does store inside all updates of given txn.
Can understan if txn failed or OutOfGas - then revert all changes.
Each parallel-worker hav own IntraBlockState.
IntraBlockState does commit changes to lower-abstraction-level by method `ibs.MakeWriteSet()`

- StateWriterBufferedV3 - txs which executed by parallel workers can conflict with each-other.
This writer does accumulate updates and then send them to conflict-resolution.
Until conflict-resolution succeed - none of execution updates must pass to lower-abstraction-level.
Object TxTask it's just set of small buffers (readset + writeset) for each transaction.
Write to TxTask happends by code like `txTask.ReadLists = rw.stateReader.ReadSet()`.

- TxTask - objects coming from parallel-workers to conflict-resolution goroutine (ApplyLoop and method ReadsValid).
Flush of data to lower-level-of-abstraction is done by method `agg.ApplyState` (method agg.ApplyHistory exists
only for performance - to reduce time of RwLock on state, but by meaning `ApplyState+ApplyHistory` it's 1 method to
flush changes from TxTask to lower-level-of-abstraction).

- StateV3 - it's all updates which are stored in RAM - all parallel workers can see this updates.
Execution of txs always done on Valid version of state (no partial-updates of state).
Flush of updates to lower-level-of-abstractions done by method `StateV3.Flush`.
On this level-of-abstraction also exists StateReaderV3.
IntraBlockState does call StateReaderV3, and StateReaderV3 call StateV3(in-mem-cache) or DB (RoTx).
WAL - also on this level-of-abstraction - agg.ApplyHistory does write updates from TxTask to WAL.
WAL it's like StateV3 just without reading api (can only write there). WAL flush to disk periodically (doesn't need much RAM).

- RoTx - see everything what committed to DB. Commit is done by rwLoop goroutine.
rwloop does:
  - stop all Workers
  - call StateV3.Flush()
  - commit
  - open new RoTx
  - set new RoTx to all Workers
  - start Workersстартует воркеры

When rwLoop has nothing to do - it does Prune, or flush of WAL to RwTx (agg.rotate+agg.Flush)
*/
func ExecV3(ctx context.Context,
	execStage *StageState, u Unwinder, workerCount int, cfg ExecuteBlockCfg, applyTx kv.RwTx,
	parallel bool, //nolint
	maxBlockNum uint64,
	logger log.Logger,
	initialCycle bool,
) error {
	// TODO: e35 doesn't support parallel-exec yet
	parallel = false //nolint

	batchSize := cfg.batchSize
	chainDb := cfg.db
	blockReader := cfg.blockReader
	agg, engine := cfg.agg, cfg.engine
	chainConfig, genesis := cfg.chainConfig, cfg.genesis

	useExternalTx := applyTx != nil
	if !useExternalTx {
		defer cfg.blockReader.Snapshots().(*freezeblocks.RoSnapshots).EnableReadAhead().DisableReadAhead()
		if err := agg.BuildOptionalMissedIndices(ctx, estimate.IndexSnapshot.Workers()); err != nil {
			return err
		}
		if err := agg.BuildMissedIndices(ctx, estimate.IndexSnapshot.Workers()); err != nil {
			return err
		}
		if !parallel {
			var err error
			applyTx, err = chainDb.BeginRw(ctx) //nolint
			if err != nil {
				return err
			}
			defer func() { // need callback - because tx may be committed
				applyTx.Rollback()
			}()

			if casted, ok := applyTx.(kv.CanWarmupDB); ok {
				if err := casted.WarmupDB(false); err != nil {
					return err
				}
				if dbg.MdbxLockInRam() {
					if err := casted.LockDBInRam(); err != nil {
						return err
					}
				}
			}
		}
	}
	if initialCycle {
		if casted, ok := applyTx.(*temporal.Tx); ok {
			log.Info(fmt.Sprintf("[%s] ViewID: %d, AggCtxID: %d", execStage.LogPrefix(), casted.ViewID(), casted.AggCtx().ViewID()))
			casted.AggCtx().LogStats(casted, func(endTxNumMinimax uint64) uint64 {
				_, histBlockNumProgress, _ := rawdbv3.TxNums.FindBlockNum(casted, endTxNumMinimax)
				return histBlockNumProgress
			})
		}
	}

	stageProgress := execStage.BlockNumber
	var blockNum uint64
	var maxTxNum uint64
	outputTxNum := atomic.Uint64{}
	blockComplete := atomic.Bool{}
	blockComplete.Store(true)

	// MA setio
	doms := state2.NewSharedDomains(applyTx)
	defer doms.Close()

	blockNum = doms.BlockNum()
	var inputTxNum = doms.TxNum()
	var offsetFromBlockBeginning uint64

	nothingToExec := func(applyTx kv.Tx) (bool, error) {
		_, lastTxNum, err := rawdbv3.TxNums.Last(applyTx)
		if err != nil {
			return false, err
		}
		return lastTxNum == inputTxNum, nil
	}

	// Cases:
	//  1. Snapshots > ExecutionStage: snapshots can have half-block data `10.4`. Get right txNum from SharedDomains (after SeekCommitment)
	//  2. ExecutionStage > Snapshots: no half-block data possible. Rely on DB.
	restoreTxNum := func(applyTx kv.Tx) error {
		var err error
		maxTxNum, err = rawdbv3.TxNums.Max(applyTx, maxBlockNum)
		if err != nil {
			return err
		}

		ok, blockNum, err := rawdbv3.TxNums.FindBlockNum(applyTx, doms.TxNum())
		if err != nil {
			return err
		}
		if !ok {
			return fmt.Errorf("seems broken TxNums index not filled. can't find blockNum of txNum=%d", inputTxNum)
		}
		_min, err := rawdbv3.TxNums.Min(applyTx, blockNum)
		if err != nil {
			return err
		}

		if doms.TxNum() > _min {
			// if stopped in the middle of the block: start from beginning of block.
			// first part will be executed in HistoryExecution mode
			offsetFromBlockBeginning = doms.TxNum() - _min
		}

		inputTxNum = _min
		outputTxNum.Store(inputTxNum)

		//_max, _ := rawdbv3.TxNums.Max(applyTx, blockNum)
		//fmt.Printf("[commitment] found domain.txn %d, inputTxn %d, offset %d. DB found block %d {%d, %d}\n", doms.TxNum(), inputTxNum, offsetFromBlockBeginning, blockNum, _min, _max)
		doms.SetBlockNum(blockNum)
		doms.SetTxNum(ctx, inputTxNum)
		return nil
	}
	if applyTx != nil {
		if _nothing, err := nothingToExec(applyTx); err != nil {
			return err
		} else if _nothing {
			return nil
		}

		if err := restoreTxNum(applyTx); err != nil {
			return err
		}
	} else {
		var _nothing bool
		if err := chainDb.View(ctx, func(tx kv.Tx) (err error) {
			if _nothing, err = nothingToExec(applyTx); err != nil {
				return err
			} else if _nothing {
				return nil
			}

			return restoreTxNum(applyTx)
		}); err != nil {
			return err
		}
		if _nothing {
			return nil
		}
	}

	if applyTx != nil {
		if dbg.DiscardHistory() {
			doms.DiscardHistory()
		}
	}
	var err error

	log.Warn("execv3 starting",
		"inputTxNum", inputTxNum, "restored_block", blockNum,
		"restored_txNum", doms.TxNum(), "offsetFromBlockBeginning", offsetFromBlockBeginning)

	blocksFreezeCfg := cfg.blockReader.FreezingCfg()
	if (initialCycle || !useExternalTx) && blocksFreezeCfg.Produce {
		log.Info(fmt.Sprintf("[snapshots] db has steps amount: %s", agg.StepsRangeInDBAsStr(applyTx)))
		agg.BuildFilesInBackground(outputTxNum.Load())
	}

	var outputBlockNum = syncMetrics[stages.Execution]
	inputBlockNum := &atomic.Uint64{}
	var count uint64
	var lock sync.RWMutex

	rs := state.NewStateV3(doms, logger)

	////TODO: owner of `resultCh` is main goroutine, but owner of `retryQueue` is applyLoop.
	// Now rwLoop closing both (because applyLoop we completely restart)
	// Maybe need split channels? Maybe don't exit from ApplyLoop? Maybe current way is also ok?

	// input queue
	in := state.NewQueueWithRetry(100_000)
	defer in.Close()

	rwsConsumed := make(chan struct{}, 1)
	defer close(rwsConsumed)

	execWorkers, applyWorker, rws, stopWorkers, waitWorkers := exec3.NewWorkersPool(lock.RLocker(), logger, ctx, parallel, chainDb, rs, in, blockReader, chainConfig, genesis, engine, workerCount+1, cfg.dirs)
	defer stopWorkers()
	applyWorker.DiscardReadList()

	commitThreshold := batchSize.Bytes()
	progress := NewProgress(blockNum, commitThreshold, workerCount, execStage.LogPrefix(), logger)
	logEvery := time.NewTicker(5 * time.Second)
	defer logEvery.Stop()
	pruneEvery := time.NewTicker(2 * time.Second)
	defer pruneEvery.Stop()

	applyLoopWg := sync.WaitGroup{} // to wait for finishing of applyLoop after applyCtx cancel
	defer applyLoopWg.Wait()

	applyLoopInner := func(ctx context.Context) error {
		tx, err := chainDb.BeginRo(ctx)
		if err != nil {
			return err
		}
		defer tx.Rollback()

		applyWorker.ResetTx(tx)

		var lastBlockNum uint64

		for outputTxNum.Load() <= maxTxNum {
			if err := rws.Drain(ctx); err != nil {
				return err
			}

			processedTxNum, conflicts, triggers, processedBlockNum, stoppedAtBlockEnd, err := processResultQueue(ctx, in, rws, outputTxNum.Load(), rs, agg, tx, rwsConsumed, applyWorker, true, false)
			if err != nil {
				return err
			}

			execRepeats.AddInt(conflicts)
			execTriggers.AddInt(triggers)
			if processedBlockNum > lastBlockNum {
				outputBlockNum.SetUint64(processedBlockNum)
				lastBlockNum = processedBlockNum
			}
			if processedTxNum > 0 {
				outputTxNum.Store(processedTxNum)
				blockComplete.Store(stoppedAtBlockEnd)
			}

		}
		return nil
	}
	applyLoop := func(ctx context.Context, errCh chan error) {
		defer applyLoopWg.Done()
		defer func() {
			if rec := recover(); rec != nil {
				log.Warn("[dbg] apply loop panic", "rec", rec)
			}
			log.Warn("[dbg] apply loop exit")
		}()
		if err := applyLoopInner(ctx); err != nil {
			if !errors.Is(err, context.Canceled) {
				errCh <- err
			}
		}
	}

	var rwLoopErrCh chan error

	var rwLoopG *errgroup.Group
	if parallel {
		// `rwLoop` lives longer than `applyLoop`
		rwLoop := func(ctx context.Context) error {
			tx, err := chainDb.BeginRw(ctx)
			if err != nil {
				return err
			}
			defer tx.Rollback()

			doms.SetTx(tx)
			if dbg.DiscardHistory() {
				doms.DiscardHistory()
			} else {
				doms.StartWrites()
			}

			defer applyLoopWg.Wait()
			applyCtx, cancelApplyCtx := context.WithCancel(ctx)
			defer cancelApplyCtx()
			applyLoopWg.Add(1)
			go applyLoop(applyCtx, rwLoopErrCh)
			for outputTxNum.Load() <= maxTxNum {
				select {
				case <-ctx.Done():
					return ctx.Err()

				case <-logEvery.C:
					stepsInDB := rawdbhelpers.IdxStepsCountV3(tx)
					progress.Log(rs, in, rws, rs.DoneCount(), inputBlockNum.Load(), outputBlockNum.GetValueUint64(), outputTxNum.Load(), execRepeats.GetValueUint64(), stepsInDB)
					if agg.HasBackgroundFilesBuild() {
						logger.Info(fmt.Sprintf("[%s] Background files build", execStage.LogPrefix()), "progress", agg.BackgroundProgress())
					}
				case <-pruneEvery.C:
					if rs.SizeEstimate() < commitThreshold {
						if doms.BlockNum() != outputBlockNum.Get() {
							panic(fmt.Errorf("%d != %d", doms.BlockNum(), outputBlockNum.Get()))
						}
						_, err := doms.ComputeCommitment(ctx, true, false, outputBlockNum.Get())
						if err != nil {
							return err
						}
						ac := agg.MakeContext()
						if err = ac.PruneWithTimeout(ctx, 10*time.Second, tx); err != nil { // prune part of retired data, before commit
							return err
						}
						ac.Close()
						if err = doms.Flush(ctx, tx); err != nil {
							return err
						}
						break
					}

					cancelApplyCtx()
					applyLoopWg.Wait()

					var t0, t1, t2, t3, t4 time.Duration
					commitStart := time.Now()
					logger.Info("Committing (parallel)...", "blockComplete.Load()", blockComplete.Load())
					if err := func() error {
						//Drain results (and process) channel because read sets do not carry over
						for !blockComplete.Load() {
							rws.DrainNonBlocking()
							applyWorker.ResetTx(tx)

							processedTxNum, conflicts, triggers, processedBlockNum, stoppedAtBlockEnd, err := processResultQueue(ctx, in, rws, outputTxNum.Load(), rs, agg, tx, nil, applyWorker, false, true)
							if err != nil {
								return err
							}

							execRepeats.AddInt(conflicts)
							execTriggers.AddInt(triggers)
							if processedBlockNum > 0 {
								outputBlockNum.SetUint64(processedBlockNum)
							}
							if processedTxNum > 0 {
								outputTxNum.Store(processedTxNum)
								blockComplete.Store(stoppedAtBlockEnd)
							}
						}
						t0 = time.Since(commitStart)
						lock.Lock() // This is to prevent workers from starting work on any new txTask
						defer lock.Unlock()

						select {
						case rwsConsumed <- struct{}{}:
						default:
						}

						// Drain results channel because read sets do not carry over
						rws.DropResults(func(txTask *state.TxTask) {
							rs.ReTry(txTask, in)
						})

						//lastTxNumInDb, _ := rawdbv3.TxNums.Max(tx, outputBlockNum.Get())
						//if lastTxNumInDb != outputTxNum.Load()-1 {
						//	panic(fmt.Sprintf("assert: %d != %d", lastTxNumInDb, outputTxNum.Load()))
						//}

						t1 = time.Since(commitStart)
						tt := time.Now()
						t2 = time.Since(tt)
						tt = time.Now()

						if err := doms.Flush(ctx, tx); err != nil {
							return err
						}
						doms.ClearRam(true)
						t3 = time.Since(tt)

						if err = execStage.Update(tx, outputBlockNum.GetValueUint64()); err != nil {
							return err
						}
						if _, err = rawdb.IncrementStateVersion(applyTx); err != nil {
							return fmt.Errorf("writing plain state version: %w", err)
						}

						tx.CollectMetrics()
						tt = time.Now()
						if err = tx.Commit(); err != nil {
							return err
						}
						t4 = time.Since(tt)
						for i := 0; i < len(execWorkers); i++ {
							execWorkers[i].ResetTx(nil)
						}

						return nil
					}(); err != nil {
						return err
					}
					if tx, err = chainDb.BeginRw(ctx); err != nil {
						return err
					}
					defer tx.Rollback()
					doms.SetTx(tx)

					applyCtx, cancelApplyCtx = context.WithCancel(ctx)
					defer cancelApplyCtx()
					applyLoopWg.Add(1)
					go applyLoop(applyCtx, rwLoopErrCh)

					logger.Info("Committed", "time", time.Since(commitStart), "drain", t0, "drain_and_lock", t1, "rs.flush", t2, "agg.flush", t3, "tx.commit", t4)
				}
			}
			if err = doms.Flush(ctx, tx); err != nil {
				return err
			}
			if err = execStage.Update(tx, outputBlockNum.GetValueUint64()); err != nil {
				return err
			}
			if err = tx.Commit(); err != nil {
				return err
			}
			return nil
		}

		rwLoopCtx, rwLoopCtxCancel := context.WithCancel(ctx)
		defer rwLoopCtxCancel()
		rwLoopG, rwLoopCtx = errgroup.WithContext(rwLoopCtx)
		defer rwLoopG.Wait()
		rwLoopG.Go(func() error {
			defer rws.Close()
			defer in.Close()
			defer applyLoopWg.Wait()
			defer func() {
				log.Warn("[dbg] rwloop exit")
			}()
			return rwLoop(rwLoopCtx)
		})
	}

	if blockNum < cfg.blockReader.FrozenBlocks() {
		defer agg.KeepStepsInDB(0).KeepStepsInDB(1)
	}

	getHeaderFunc := func(hash common.Hash, number uint64) (h *types.Header) {
		var err error
		if parallel {
			if err = chainDb.View(ctx, func(tx kv.Tx) error {
				h, err = blockReader.Header(ctx, tx, hash, number)
				if err != nil {
					return err
				}
				return nil
			}); err != nil {
				panic(err)
			}
			return h
		} else {
			h, err = blockReader.Header(ctx, applyTx, hash, number)
			if err != nil {
				panic(err)
			}
			return h
		}
	}
	if !parallel {
		applyWorker.ResetTx(applyTx)
		doms.SetTx(applyTx)
	}

	slowDownLimit := time.NewTicker(time.Second)
	defer slowDownLimit.Stop()

	stateStream := !initialCycle && cfg.stateStream && maxBlockNum-blockNum < stateStreamLimit

	var readAhead chan uint64
	if !parallel {
		// snapshots are often stored on chaper drives. don't expect low-read-latency and manually read-ahead.
		// can't use OS-level ReadAhead - because Data >> RAM
		// it also warmsup state a bit - by touching senders/coninbase accounts and code
		var clean func()
		readAhead, clean = blocksReadAhead(ctx, &cfg, 4, engine, true)
		defer clean()
	}

	blocksInSnapshots := cfg.blockReader.FrozenBlocks()
	//fmt.Printf("exec blocks: %d -> %d\n", blockNum, maxBlockNum)

	var b *types.Block
Loop:
	for ; blockNum <= maxBlockNum; blockNum++ {
		if blockNum >= blocksInSnapshots {
			agg.KeepStepsInDB(1)
		}

		//time.Sleep(50 * time.Microsecond)
		if !parallel {
			select {
			case readAhead <- blockNum:
			default:
			}
		}
		inputBlockNum.Store(blockNum)
		doms.SetBlockNum(blockNum)

		b, err = blockWithSenders(chainDb, applyTx, blockReader, blockNum)
		if err != nil {
			return err
		}
		if b == nil {
			// TODO: panic here and see that overall process deadlock
			return fmt.Errorf("nil block %d", blockNum)
		}
		txs := b.Transactions()
		header := b.HeaderNoCopy()
		skipAnalysis := core.SkipAnalysis(chainConfig, blockNum)
		signer := *types.MakeSigner(chainConfig, blockNum, header.Time)

		f := core.GetHashFn(header, getHeaderFunc)
		getHashFnMute := &sync.Mutex{}
		getHashFn := func(n uint64) common.Hash {
			getHashFnMute.Lock()
			defer getHashFnMute.Unlock()
			return f(n)
		}
		blockContext := core.NewEVMBlockContext(header, getHashFn, engine, nil /* author */)

		if parallel {
			select {
			case err := <-rwLoopErrCh:
				if err != nil {
					return err
				}
			case <-ctx.Done():
				return ctx.Err()
			default:
			}

			func() {
				for rws.Len() > rws.Limit() || rs.SizeEstimate() >= commitThreshold {
					select {
					case <-ctx.Done():
						return
					case _, ok := <-rwsConsumed:
						if !ok {
							return
						}
					case <-slowDownLimit.C:
						//logger.Warn("skip", "rws.Len()", rws.Len(), "rws.Limit()", rws.Limit(), "rws.ResultChLen()", rws.ResultChLen())
						//if tt := rws.Dbg(); tt != nil {
						//	log.Warn("fst", "n", tt.TxNum, "in.len()", in.Len(), "out", outputTxNum.Load(), "in.NewTasksLen", in.NewTasksLen())
						//}
						return
					}
				}
			}()
		} else {
			if !initialCycle && stateStream {
				txs, err := blockReader.RawTransactions(context.Background(), applyTx, b.NumberU64(), b.NumberU64())
				if err != nil {
					return err
				}
				cfg.accumulator.StartChange(b.NumberU64(), b.Hash(), txs, false)
			}
		}

		rules := chainConfig.Rules(blockNum, b.Time())
		var gasUsed uint64
		for txIndex := -1; txIndex <= len(txs); txIndex++ {

			// Do not oversend, wait for the result heap to go under certain size
			txTask := &state.TxTask{
				BlockNum:        blockNum,
				Header:          header,
				Coinbase:        b.Coinbase(),
				Uncles:          b.Uncles(),
				Rules:           rules,
				Txs:             txs,
				TxNum:           inputTxNum,
				TxIndex:         txIndex,
				BlockHash:       b.Hash(),
				BlockRoot:       b.Root(),
				SkipAnalysis:    skipAnalysis,
				Final:           txIndex == len(txs),
				GetHashFn:       getHashFn,
				EvmBlockContext: blockContext,
				Withdrawals:     b.Withdrawals(),

				// use history reader instead of state reader to catch up to the tx where we left off
				HistoryExecution: offsetFromBlockBeginning > 0 && txIndex < int(offsetFromBlockBeginning),
			}
			//if txTask.HistoryExecution { // nolint
			//	fmt.Printf("[dbg] txNum: %d, hist=%t\n", txTask.TxNum, txTask.HistoryExecution)
			//}
			if txIndex >= 0 && txIndex < len(txs) {
				txTask.Tx = txs[txIndex]
				txTask.TxAsMessage, err = txTask.Tx.AsMessage(signer, header.BaseFee, txTask.Rules)
				if err != nil {
					return err
				}

				if sender, ok := txs[txIndex].GetSender(); ok {
					txTask.Sender = &sender
				} else {
					sender, err := signer.Sender(txTask.Tx)
					if err != nil {
						return err
					}
					txTask.Sender = &sender
					logger.Warn("[Execution] expensive lazy sender recovery", "blockNum", txTask.BlockNum, "txIdx", txTask.TxIndex)
				}
			}

			if parallel {
				if txTask.TxIndex >= 0 && txTask.TxIndex < len(txs) {
					if ok := rs.RegisterSender(txTask); ok {
						rs.AddWork(ctx, txTask, in)
					}
				} else {
					rs.AddWork(ctx, txTask, in)
				}
			} else {
				count++
				if txTask.Error != nil {
					break Loop
				}
				applyWorker.RunTxTaskNoLock(txTask)
				if err := func() error {
					if errors.Is(txTask.Error, context.Canceled) {
						return err
					}
					if txTask.Error != nil {
						return fmt.Errorf("%w: %v", consensus.ErrInvalidBlock, txTask.Error) //same as in stage_exec.go
					}
					if txTask.Final {
						gasUsed += txTask.UsedGas
						if gasUsed != txTask.Header.GasUsed {
							if txTask.BlockNum > 0 { //Disable check for genesis. Maybe need somehow improve it in future - to satisfy TestExecutionSpec
								return fmt.Errorf("%w: gas used by execution: %d, in header: %d, headerNum=%d, %x",
									consensus.ErrInvalidBlock, gasUsed, txTask.Header.GasUsed,
									txTask.Header.Number.Uint64(), txTask.Header.Hash())
							}
						}
						gasUsed = 0
					} else {
						gasUsed += txTask.UsedGas
					}
					return nil
				}(); err != nil {
					if errors.Is(err, context.Canceled) {
						return err
					}
					logger.Warn(fmt.Sprintf("[%s] Execution failed", execStage.LogPrefix()), "block", blockNum, "hash", header.Hash().String(), "err", err)
					if cfg.hd != nil && errors.Is(err, consensus.ErrInvalidBlock) {
						cfg.hd.ReportBadHeaderPoS(header.Hash(), header.ParentHash)
					}
					if cfg.badBlockHalt {
						return err
					}
					if errors.Is(err, consensus.ErrInvalidBlock) {
						u.UnwindTo(blockNum-1, BadBlock(header.Hash(), err))
					} else {
						u.UnwindTo(blockNum-1, ExecUnwind)
					}
					break Loop
				}

				// MA applystate
				if err := rs.ApplyState4(ctx, txTask); err != nil {
					return err
				}
<<<<<<< HEAD

				execTriggers.Add(rs.CommitTxNum(txTask.Sender, txTask.TxNum, in))
=======
				execTriggers.AddInt(rs.CommitTxNum(txTask.Sender, txTask.TxNum, in))
>>>>>>> fd6f529c
				outputTxNum.Add(1)
			}
			stageProgress = blockNum
			inputTxNum++
		}
		if offsetFromBlockBeginning > 0 {
			// after history execution no offset will be required
			offsetFromBlockBeginning = 0
		}

		// MA commitTx
		if !parallel {
<<<<<<< HEAD
			//if blockNum%1000 == 0 {
			//	if ok, err := flushAndCheckCommitmentV3(ctx, b.HeaderNoCopy(), applyTx, doms, cfg, execStage, stageProgress, parallel, logger, u); err != nil {
			//		return err
			//	} else if !ok {
			//		break Loop
			//	}
			//}

			outputBlockNum.Set(blockNum)
=======
			outputBlockNum.SetUint64(blockNum)
>>>>>>> fd6f529c

			select {
			case <-logEvery.C:
				stepsInDB := rawdbhelpers.IdxStepsCountV3(applyTx)
				progress.Log(rs, in, rws, count, inputBlockNum.Load(), outputBlockNum.GetValueUint64(), outputTxNum.Load(), execRepeats.GetValueUint64(), stepsInDB)
				if rs.SizeEstimate() < commitThreshold {
					break
				}
				var (
					commitStart = time.Now()
					tt          = time.Now()

					t1, t2, t3, t4 time.Duration
				)

				if casted, ok := applyTx.(kv.CanWarmupDB); ok {
					if err := casted.WarmupDB(false); err != nil {
						return err
					}
					t4 = time.Since(tt)
				}

				tt = time.Now()
				if ok, err := flushAndCheckCommitmentV3(ctx, b.HeaderNoCopy(), applyTx, doms, cfg, execStage, stageProgress, parallel, logger, u); err != nil {
					return err
				} else if !ok {
					break Loop
				}
				t1 = time.Since(tt)

<<<<<<< HEAD
				if err := func() error {
					doms.Close()
					if err = execStage.Update(applyTx, outputBlockNum.Get()); err != nil {
=======
					if err = execStage.Update(applyTx, outputBlockNum.GetValueUint64()); err != nil {
>>>>>>> fd6f529c
						return err
					}

					tt = time.Now()
					applyTx.CollectMetrics()
					if !useExternalTx {
						tt = time.Now()
						if err = applyTx.Commit(); err != nil {
							return err
						}

						t2 = time.Since(tt)
						if blocksFreezeCfg.Produce {
							agg.BuildFilesInBackground(outputTxNum.Load())
						}

						tt = time.Now()
						if err := chainDb.Update(ctx, func(tx kv.RwTx) error {
							if casted, ok := tx.(kv.CanWarmupDB); ok {
								if err := casted.WarmupDB(false); err != nil {
									return err
								}
							}
							if err := tx.(state2.HasAggCtx).AggCtx().PruneWithTimeout(ctx, 60*time.Minute, tx); err != nil {
								return err
							}
							return nil
						}); err != nil {
							return err
						}
						t3 = time.Since(tt)

						applyTx, err = cfg.db.BeginRw(context.Background()) //nolint
						if err != nil {
							return err
						}
					}
					doms = state2.NewSharedDomains(applyTx)
					rs = state.NewStateV3(doms, logger)

					applyWorker.ResetTx(applyTx)
					applyWorker.ResetState(rs)

					return nil
				}(); err != nil {
					return err
				}
				logger.Info("Committed", "time", time.Since(commitStart),
					"block", doms.BlockNum(), "txNum", doms.TxNum(),
					"flush+commitment", t1, "tx.commit", t2, "prune", t3, "warmup", t4)
			default:
			}
		}

		if parallel && blocksFreezeCfg.Produce { // sequential exec - does aggregate right after commit
			agg.BuildFilesInBackground(outputTxNum.Load())
		}
		select {
		case <-ctx.Done():
			return ctx.Err()
		default:
		}
	}

	log.Info("Executed", "blocks", inputBlockNum.Load(), "txs", outputTxNum.Load(), "repeats", execRepeats.Get())

	if parallel {
		logger.Warn("[dbg] all txs sent")
		if err := rwLoopG.Wait(); err != nil {
			return err
		}
		waitWorkers()
	}

	if !u.HasUnwindPoint() {
		if b != nil {
			_, err := flushAndCheckCommitmentV3(ctx, b.HeaderNoCopy(), applyTx, doms, cfg, execStage, stageProgress, parallel, logger, u)
			if err != nil {
				return err
			}
		} else {
			fmt.Printf("[dbg] mmmm... do we need action here????\n")
		}
	}

	//dumpPlainStateDebug(applyTx, doms)

	if !useExternalTx && applyTx != nil {
		if err = applyTx.Commit(); err != nil {
			return err
		}
	}
	if parallel && blocksFreezeCfg.Produce {
		agg.BuildFilesInBackground(outputTxNum.Load())
	}
	return nil
}

// nolint
func dumpPlainStateDebug(tx kv.RwTx, doms *state2.SharedDomains) {
	blockNum, err := stages.GetStageProgress(tx, stages.Execution)
	if err != nil {
		panic(err)
	}
	histV3, err := kvcfg.HistoryV3.Enabled(tx)
	if err != nil {
		panic(err)
	}
	fmt.Printf("[dbg] plain state: %d\n", blockNum)
	defer fmt.Printf("[dbg] plain state end\n")

	if !histV3 {
		if err := tx.ForEach(kv.PlainState, nil, func(k, v []byte) error {
			if len(k) == 20 {
				a := accounts.NewAccount()
				a.DecodeForStorage(v)
				fmt.Printf("%x, %d, %d, %d, %x\n", k, &a.Balance, a.Nonce, a.Incarnation, a.CodeHash)
			}
			return nil
		}); err != nil {
			panic(err)
		}
		if err := tx.ForEach(kv.PlainState, nil, func(k, v []byte) error {
			if len(k) > 20 {
				fmt.Printf("%x, %x\n", k, v)
			}
			return nil
		}); err != nil {
			panic(err)
		}
		return
	}

	if doms != nil {
		doms.Flush(context.Background(), tx)
	}
	{
		it, err := tx.(state2.HasAggCtx).AggCtx().DomainRangeLatest(tx, kv.AccountsDomain, nil, nil, -1)
		if err != nil {
			panic(err)
		}
		for it.HasNext() {
			k, v, err := it.Next()
			if err != nil {
				panic(err)
			}
			a := accounts.NewAccount()
			accounts.DeserialiseV3(&a, v)
			fmt.Printf("%x, %d, %d, %d, %x\n", k, &a.Balance, a.Nonce, a.Incarnation, a.CodeHash)
		}
	}
	{
		it, err := tx.(state2.HasAggCtx).AggCtx().DomainRangeLatest(tx, kv.StorageDomain, nil, nil, -1)
		if err != nil {
			panic(1)
		}
		for it.HasNext() {
			k, v, err := it.Next()
			if err != nil {
				panic(err)
			}
			fmt.Printf("%x, %x\n", k, v)
		}
	}
	{
		it, err := tx.(state2.HasAggCtx).AggCtx().DomainRangeLatest(tx, kv.CommitmentDomain, nil, nil, -1)
		if err != nil {
			panic(1)
		}
		for it.HasNext() {
			k, v, err := it.Next()
			if err != nil {
				panic(err)
			}
			fmt.Printf("%x, %x\n", k, v)
			if bytes.Equal(k, []byte("state")) {
				fmt.Printf("state: t=%d b=%d\n", binary.BigEndian.Uint64(v[:8]), binary.BigEndian.Uint64(v[8:]))
			}
		}
	}
}

// flushAndCheckCommitmentV3 - does write state to db and then check commitment
func flushAndCheckCommitmentV3(ctx context.Context, header *types.Header, applyTx kv.RwTx, doms *state2.SharedDomains, cfg ExecuteBlockCfg, e *StageState, maxBlockNum uint64, parallel bool, logger log.Logger, u Unwinder) (bool, error) {
	// E2 state root check was in another stage - means we did flush state even if state root will not match
	// And Unwind expecting it
	if !parallel {
		if err := doms.Flush(ctx, applyTx); err != nil {
			return false, err
		}
		if err := e.Update(applyTx, maxBlockNum); err != nil {
			return false, err
		}
		if _, err := rawdb.IncrementStateVersion(applyTx); err != nil {
			return false, fmt.Errorf("writing plain state version: %w", err)
		}
	}
	if dbg.DiscardCommitment() {
		return true, nil
	}
	if doms.BlockNum() != header.Number.Uint64() {
		panic(fmt.Errorf("%d != %d", doms.BlockNum(), header.Number.Uint64()))
	}
	rh, err := doms.ComputeCommitment(ctx, true, false, header.Number.Uint64())
	if err != nil {
		return false, fmt.Errorf("StateV3.Apply: %w", err)
	}
	if bytes.Equal(rh, header.Root.Bytes()) {
		if err := doms.Flush(ctx, applyTx); err != nil {
			return false, err
		}
		return true, nil
	}
	/* uncomment it when need to debug state-root mismatch
	if err := doms.Flush(context.Background(), applyTx); err != nil {
		panic(err)
	}
	oldAlogNonIncrementalHahs, err := core.CalcHashRootForTests(applyTx, header, true, false)
	if err != nil {
		panic(err)
	}
	if common.BytesToHash(rh) != oldAlogNonIncrementalHahs {
		if oldAlogNonIncrementalHahs != header.Root {
			log.Error(fmt.Sprintf("block hash mismatch - both algorithm hashes are bad! (means latest state is NOT correct AND new commitment issue): %x != %x != %x bn =%d", common.BytesToHash(rh), oldAlogNonIncrementalHahs, header.Root, header.Number))
		} else {
			log.Error(fmt.Sprintf("block hash mismatch - and new-algorithm hash is bad! (means latest state is CORRECT): %x != %x == %x bn =%d", common.BytesToHash(rh), oldAlogNonIncrementalHahs, header.Root, header.Number))
		}
	} else {
		log.Error(fmt.Sprintf("block hash mismatch - and new-algorithm hash is good! (means latest state is NOT correct): %x == %x != %x bn =%d", common.BytesToHash(rh), oldAlogNonIncrementalHahs, header.Root, header.Number))
	}
	//*/
	logger.Error(fmt.Sprintf("[%s] Wrong trie root of block %d: %x, expected (from header): %x. Block hash: %x", e.LogPrefix(), header.Number.Uint64(), rh, header.Root.Bytes(), header.Hash()))
	if cfg.badBlockHalt {
		return false, fmt.Errorf("wrong trie root")
	}
	if cfg.hd != nil {
		cfg.hd.ReportBadHeaderPoS(header.Hash(), header.ParentHash)
	}
	minBlockNum := e.BlockNumber
	if maxBlockNum <= minBlockNum {
		return false, nil
	}

	unwindToLimit, err := doms.CanUnwindDomainsToBlockNum(applyTx)
	if err != nil {
		return false, err
	}
	minBlockNum = cmp.Max(minBlockNum, unwindToLimit)

	// Binary search, but not too deep
	jump := cmp.InRange(1, 1000, (maxBlockNum-minBlockNum)/2)
	unwindTo := maxBlockNum - jump

	// protect from too far unwind
	unwindTo, ok, err := doms.CanUnwindBeforeBlockNum(unwindTo, applyTx)
	if err != nil {
		return false, err
	}
	if !ok {
		return false, fmt.Errorf("too far unwind. requested=%d, minAllowed=%d", unwindTo, unwindToLimit)
	}
	unwindTo = cmp.Max(unwindTo, unwindToLimit) // don't go too far
	logger.Warn("Unwinding due to incorrect root hash", "to", unwindTo)
	u.UnwindTo(unwindTo, BadBlock(header.Hash(), ErrInvalidStateRootHash))
	return false, nil
}

func blockWithSenders(db kv.RoDB, tx kv.Tx, blockReader services.BlockReader, blockNum uint64) (b *types.Block, err error) {
	if tx == nil {
		tx, err = db.BeginRo(context.Background())
		if err != nil {
			return nil, err
		}
		defer tx.Rollback()
	}
	b, err = blockReader.BlockByNumber(context.Background(), tx, blockNum)
	if err != nil {
		return nil, err
	}
	if b == nil {
		return nil, nil
	}
	for _, txn := range b.Transactions() {
		_ = txn.Hash()
	}
	return b, err
}

func processResultQueue(ctx context.Context, in *state.QueueWithRetry, rws *state.ResultsQueue, outputTxNumIn uint64, rs *state.StateV3, agg *state2.AggregatorV3, applyTx kv.Tx, backPressure chan struct{}, applyWorker *exec3.Worker, canRetry, forceStopAtBlockEnd bool) (outputTxNum uint64, conflicts, triggers int, processedBlockNum uint64, stopedAtBlockEnd bool, err error) {
	rwsIt := rws.Iter()
	defer rwsIt.Close()

	var i int
	outputTxNum = outputTxNumIn
	for rwsIt.HasNext(outputTxNum) {
		txTask := rwsIt.PopNext()
		if txTask.Error != nil || !rs.ReadsValid(txTask.ReadLists) {
			conflicts++

			if i > 0 && canRetry {
				//send to re-exex
				rs.ReTry(txTask, in)
				continue
			}

			// resolve first conflict right here: it's faster and conflict-free
			applyWorker.RunTxTask(txTask)
			if txTask.Error != nil {
				return outputTxNum, conflicts, triggers, processedBlockNum, false, fmt.Errorf("%w: %v", consensus.ErrInvalidBlock, txTask.Error)
			}
			i++
		}

		if txTask.Final {
			err := rs.ApplyState4(ctx, txTask)
			if err != nil {
				return outputTxNum, conflicts, triggers, processedBlockNum, false, fmt.Errorf("StateV3.Apply: %w", err)
			}
			//if !bytes.Equal(rh, txTask.BlockRoot[:]) {
			//	log.Error("block hash mismatch", "rh", hex.EncodeToString(rh), "blockRoot", hex.EncodeToString(txTask.BlockRoot[:]), "bn", txTask.BlockNum, "txn", txTask.TxNum)
			//	return outputTxNum, conflicts, triggers, processedBlockNum, false, fmt.Errorf("block hashk mismatch: %x != %x bn =%d, txn= %d", rh, txTask.BlockRoot[:], txTask.BlockNum, txTask.TxNum)
			//}
		}
		triggers += rs.CommitTxNum(txTask.Sender, txTask.TxNum, in)
		outputTxNum++
		if backPressure != nil {
			select {
			case backPressure <- struct{}{}:
			default:
			}
		}
		if err := rs.ApplyLogsAndTraces4(txTask, rs.Domains()); err != nil {
			return outputTxNum, conflicts, triggers, processedBlockNum, false, fmt.Errorf("StateV3.Apply: %w", err)
		}
		processedBlockNum = txTask.BlockNum
		stopedAtBlockEnd = txTask.Final
		if forceStopAtBlockEnd && txTask.Final {
			break
		}
	}
	return
}

func reconstituteStep(last bool,
	workerCount int, ctx context.Context, db kv.RwDB, txNum uint64, dirs datadir.Dirs,
	as *libstate.AggregatorStep, chainDb kv.RwDB, blockReader services.FullBlockReader,
	chainConfig *chain.Config, logger log.Logger, genesis *types.Genesis, engine consensus.Engine,
	batchSize datasize.ByteSize, s *StageState, blockNum uint64, total uint64,
) error {
	var startOk, endOk bool
	startTxNum, endTxNum := as.TxNumRange()
	var startBlockNum, endBlockNum uint64 // First block which is not covered by the history snapshot files
	if err := chainDb.View(ctx, func(tx kv.Tx) (err error) {
		startOk, startBlockNum, err = rawdbv3.TxNums.FindBlockNum(tx, startTxNum)
		if err != nil {
			return err
		}
		if startBlockNum > 0 {
			startBlockNum--
			startTxNum, err = rawdbv3.TxNums.Min(tx, startBlockNum)
			if err != nil {
				return err
			}
		}
		endOk, endBlockNum, err = rawdbv3.TxNums.FindBlockNum(tx, endTxNum)
		if err != nil {
			return err
		}
		return nil
	}); err != nil {
		return err
	}
	if !startOk {
		return fmt.Errorf("step startTxNum not found in snapshot blocks: %d", startTxNum)
	}
	if !endOk {
		return fmt.Errorf("step endTxNum not found in snapshot blocks: %d", endTxNum)
	}
	if last {
		endBlockNum = blockNum
	}

	logger.Info(fmt.Sprintf("[%s] Reconstitution", s.LogPrefix()), "startTxNum", startTxNum, "endTxNum", endTxNum, "startBlockNum", startBlockNum, "endBlockNum", endBlockNum)

	var maxTxNum = startTxNum

	scanWorker := exec3.NewScanWorker(txNum, as)

	t := time.Now()
	if err := scanWorker.BitmapAccounts(); err != nil {
		return err
	}
	if time.Since(t) > 5*time.Second {
		logger.Info(fmt.Sprintf("[%s] Scan accounts history", s.LogPrefix()), "took", time.Since(t))
	}

	t = time.Now()
	if err := scanWorker.BitmapStorage(); err != nil {
		return err
	}
	if time.Since(t) > 5*time.Second {
		logger.Info(fmt.Sprintf("[%s] Scan storage history", s.LogPrefix()), "took", time.Since(t))
	}

	t = time.Now()
	if err := scanWorker.BitmapCode(); err != nil {
		return err
	}
	if time.Since(t) > 5*time.Second {
		logger.Info(fmt.Sprintf("[%s] Scan code history", s.LogPrefix()), "took", time.Since(t))
	}
	bitmap := scanWorker.Bitmap()

	logEvery := time.NewTicker(logInterval)
	defer logEvery.Stop()

	logger.Info(fmt.Sprintf("[%s] Ready to replay", s.LogPrefix()), "transactions", bitmap.GetCardinality(), "out of", txNum)
	var lock sync.RWMutex
	reconWorkers := make([]*exec3.ReconWorker, workerCount)
	roTxs := make([]kv.Tx, workerCount)
	chainTxs := make([]kv.Tx, workerCount)
	defer func() {
		for i := 0; i < workerCount; i++ {
			if roTxs[i] != nil {
				roTxs[i].Rollback()
			}
			if chainTxs[i] != nil {
				chainTxs[i].Rollback()
			}
		}
	}()
	for i := 0; i < workerCount; i++ {
		var err error
		if roTxs[i], err = db.BeginRo(ctx); err != nil {
			return err
		}
		if chainTxs[i], err = chainDb.BeginRo(ctx); err != nil {
			return err
		}
	}
	g, reconstWorkersCtx := errgroup.WithContext(ctx)
	defer g.Wait()
	workCh := make(chan *state.TxTask, workerCount*4)
	defer func() {
		fmt.Printf("close1\n")
		safeCloseTxTaskCh(workCh)
	}()

	rs := state.NewReconState(workCh)
	prevCount := rs.DoneCount()
	for i := 0; i < workerCount; i++ {
		var localAs *libstate.AggregatorStep
		if i == 0 {
			localAs = as
		} else {
			localAs = as.Clone()
		}
		reconWorkers[i] = exec3.NewReconWorker(lock.RLocker(), reconstWorkersCtx, rs, localAs, blockReader, chainConfig, logger, genesis, engine, chainTxs[i])
		reconWorkers[i].SetTx(roTxs[i])
		reconWorkers[i].SetChainTx(chainTxs[i])
	}

	rollbackCount := uint64(0)

	for i := 0; i < workerCount; i++ {
		i := i
		g.Go(func() error { return reconWorkers[i].Run() })
	}
	commitThreshold := batchSize.Bytes()
	prevRollbackCount := uint64(0)
	prevTime := time.Now()
	reconDone := make(chan struct{}, 1)

	defer close(reconDone)

	commit := func(ctx context.Context) error {
		t := time.Now()
		lock.Lock()
		defer lock.Unlock()
		for i := 0; i < workerCount; i++ {
			roTxs[i].Rollback()
		}
		if err := db.Update(ctx, func(tx kv.RwTx) error {
			if err := rs.Flush(tx); err != nil {
				return err
			}
			return nil
		}); err != nil {
			return err
		}
		for i := 0; i < workerCount; i++ {
			var err error
			if roTxs[i], err = db.BeginRo(ctx); err != nil {
				return err
			}
			reconWorkers[i].SetTx(roTxs[i])
		}
		logger.Info(fmt.Sprintf("[%s] State reconstitution, commit", s.LogPrefix()), "took", time.Since(t))
		return nil
	}
	g.Go(func() error {
		for {
			select {
			case <-reconDone: // success finish path
				return nil
			case <-reconstWorkersCtx.Done(): // force-stop path
				return reconstWorkersCtx.Err()
			case <-logEvery.C:
				var m runtime.MemStats
				dbg.ReadMemStats(&m)
				sizeEstimate := rs.SizeEstimate()
				maxTxNum = rs.MaxTxNum()
				count := rs.DoneCount()
				rollbackCount = rs.RollbackCount()
				currentTime := time.Now()
				interval := currentTime.Sub(prevTime)
				speedTx := float64(count-prevCount) / (float64(interval) / float64(time.Second))
				progress := 100.0 * float64(maxTxNum) / float64(total)
				stepProgress := 100.0 * float64(maxTxNum-startTxNum) / float64(endTxNum-startTxNum)
				var repeatRatio float64
				if count > prevCount {
					repeatRatio = 100.0 * float64(rollbackCount-prevRollbackCount) / float64(count-prevCount)
				}
				prevTime = currentTime
				prevCount = count
				prevRollbackCount = rollbackCount
				logger.Info(fmt.Sprintf("[%s] State reconstitution", s.LogPrefix()), "overall progress", fmt.Sprintf("%.2f%%", progress),
					"step progress", fmt.Sprintf("%.2f%%", stepProgress),
					"tx/s", fmt.Sprintf("%.1f", speedTx), "workCh", fmt.Sprintf("%d/%d", len(workCh), cap(workCh)),
					"repeat ratio", fmt.Sprintf("%.2f%%", repeatRatio), "queue.len", rs.QueueLen(), "blk", syncMetrics[stages.Execution].GetValueUint64(),
					"buffer", fmt.Sprintf("%s/%s", common.ByteCount(sizeEstimate), common.ByteCount(commitThreshold)),
					"alloc", common.ByteCount(m.Alloc), "sys", common.ByteCount(m.Sys))
				if sizeEstimate >= commitThreshold {
					if err := commit(reconstWorkersCtx); err != nil {
						return err
					}
				}
			}
		}
	})

	var inputTxNum = startTxNum
	var b *types.Block
	var txKey [8]byte
	getHeaderFunc := func(hash common.Hash, number uint64) (h *types.Header) {
		var err error
		if err = chainDb.View(ctx, func(tx kv.Tx) error {
			h, err = blockReader.Header(ctx, tx, hash, number)
			if err != nil {
				return err
			}
			return nil

		}); err != nil {
			panic(err)
		}
		return h
	}

	if err := func() (err error) {
		defer func() {
			close(workCh)
			reconDone <- struct{}{} // Complete logging and committing go-routine
			if waitErr := g.Wait(); waitErr != nil {
				if err == nil {
					err = waitErr
				}
				return
			}
		}()

		for bn := startBlockNum; bn <= endBlockNum; bn++ {
			t = time.Now()
			b, err = blockWithSenders(chainDb, nil, blockReader, bn)
			if err != nil {
				return err
			}
			if b == nil {
				return fmt.Errorf("could not find block %d\n", bn)
			}
			txs := b.Transactions()
			header := b.HeaderNoCopy()
			skipAnalysis := core.SkipAnalysis(chainConfig, bn)
			signer := *types.MakeSigner(chainConfig, bn, header.Time)

			f := core.GetHashFn(header, getHeaderFunc)
			getHashFnMute := &sync.Mutex{}
			getHashFn := func(n uint64) common.Hash {
				getHashFnMute.Lock()
				defer getHashFnMute.Unlock()
				return f(n)
			}
			blockContext := core.NewEVMBlockContext(header, getHashFn, engine, nil /* author */)
			rules := chainConfig.Rules(bn, b.Time())

			for txIndex := -1; txIndex <= len(txs); txIndex++ {
				if bitmap.Contains(inputTxNum) {
					binary.BigEndian.PutUint64(txKey[:], inputTxNum)
					txTask := &state.TxTask{
						BlockNum:        bn,
						Header:          header,
						Coinbase:        b.Coinbase(),
						Uncles:          b.Uncles(),
						Rules:           rules,
						TxNum:           inputTxNum,
						Txs:             txs,
						TxIndex:         txIndex,
						BlockHash:       b.Hash(),
						SkipAnalysis:    skipAnalysis,
						Final:           txIndex == len(txs),
						GetHashFn:       getHashFn,
						EvmBlockContext: blockContext,
						Withdrawals:     b.Withdrawals(),
					}
					if txIndex >= 0 && txIndex < len(txs) {
						txTask.Tx = txs[txIndex]
						txTask.TxAsMessage, err = txTask.Tx.AsMessage(signer, header.BaseFee, txTask.Rules)
						if err != nil {
							return err
						}
						if sender, ok := txs[txIndex].GetSender(); ok {
							txTask.Sender = &sender
						}
					} else {
						txTask.Txs = txs
					}

					select {
					case workCh <- txTask:
					case <-reconstWorkersCtx.Done():
						// if ctx canceled, then maybe it's because of error in errgroup
						//
						// errgroup doesn't play with pattern where some 1 goroutine-producer is outside of errgroup
						// but RwTx doesn't allow move between goroutines
						return g.Wait()
					}
				}
				inputTxNum++
			}

			syncMetrics[stages.Execution].SetUint64(bn)
		}
		return err
	}(); err != nil {
		return err
	}

	for i := 0; i < workerCount; i++ {
		roTxs[i].Rollback()
	}
	if err := db.Update(ctx, func(tx kv.RwTx) error {
		if err := rs.Flush(tx); err != nil {
			return err
		}
		return nil
	}); err != nil {
		return err
	}

	plainStateCollector := etl.NewCollector(fmt.Sprintf("%s recon plainState", s.LogPrefix()), dirs.Tmp, etl.NewSortableBuffer(etl.BufferOptimalSize), logger)
	defer plainStateCollector.Close()
	codeCollector := etl.NewCollector(fmt.Sprintf("%s recon code", s.LogPrefix()), dirs.Tmp, etl.NewOldestEntryBuffer(etl.BufferOptimalSize), logger)
	defer codeCollector.Close()
	plainContractCollector := etl.NewCollector(fmt.Sprintf("%s recon plainContract", s.LogPrefix()), dirs.Tmp, etl.NewSortableBuffer(etl.BufferOptimalSize), logger)
	defer plainContractCollector.Close()
	var transposedKey []byte

	if err := db.View(ctx, func(roTx kv.Tx) error {
		clear := kv.ReadAhead(ctx, db, &atomic.Bool{}, kv.PlainStateR, nil, math.MaxUint32)
		defer clear()
		if err := roTx.ForEach(kv.PlainStateR, nil, func(k, v []byte) error {
			transposedKey = append(transposedKey[:0], k[8:]...)
			transposedKey = append(transposedKey, k[:8]...)
			return plainStateCollector.Collect(transposedKey, v)
		}); err != nil {
			return err
		}
		clear2 := kv.ReadAhead(ctx, db, &atomic.Bool{}, kv.PlainStateD, nil, math.MaxUint32)
		defer clear2()
		if err := roTx.ForEach(kv.PlainStateD, nil, func(k, v []byte) error {
			transposedKey = append(transposedKey[:0], v...)
			transposedKey = append(transposedKey, k...)
			return plainStateCollector.Collect(transposedKey, nil)
		}); err != nil {
			return err
		}
		clear3 := kv.ReadAhead(ctx, db, &atomic.Bool{}, kv.CodeR, nil, math.MaxUint32)
		defer clear3()
		if err := roTx.ForEach(kv.CodeR, nil, func(k, v []byte) error {
			transposedKey = append(transposedKey[:0], k[8:]...)
			transposedKey = append(transposedKey, k[:8]...)
			return codeCollector.Collect(transposedKey, v)
		}); err != nil {
			return err
		}
		clear4 := kv.ReadAhead(ctx, db, &atomic.Bool{}, kv.CodeD, nil, math.MaxUint32)
		defer clear4()
		if err := roTx.ForEach(kv.CodeD, nil, func(k, v []byte) error {
			transposedKey = append(transposedKey[:0], v...)
			transposedKey = append(transposedKey, k...)
			return codeCollector.Collect(transposedKey, nil)
		}); err != nil {
			return err
		}
		clear5 := kv.ReadAhead(ctx, db, &atomic.Bool{}, kv.PlainContractR, nil, math.MaxUint32)
		defer clear5()
		if err := roTx.ForEach(kv.PlainContractR, nil, func(k, v []byte) error {
			transposedKey = append(transposedKey[:0], k[8:]...)
			transposedKey = append(transposedKey, k[:8]...)
			return plainContractCollector.Collect(transposedKey, v)
		}); err != nil {
			return err
		}
		clear6 := kv.ReadAhead(ctx, db, &atomic.Bool{}, kv.PlainContractD, nil, math.MaxUint32)
		defer clear6()
		if err := roTx.ForEach(kv.PlainContractD, nil, func(k, v []byte) error {
			transposedKey = append(transposedKey[:0], v...)
			transposedKey = append(transposedKey, k...)
			return plainContractCollector.Collect(transposedKey, nil)
		}); err != nil {
			return err
		}
		return nil
	}); err != nil {
		return err
	}
	if err := db.Update(ctx, func(tx kv.RwTx) error {
		if err := tx.ClearBucket(kv.PlainStateR); err != nil {
			return err
		}
		if err := tx.ClearBucket(kv.PlainStateD); err != nil {
			return err
		}
		if err := tx.ClearBucket(kv.CodeR); err != nil {
			return err
		}
		if err := tx.ClearBucket(kv.CodeD); err != nil {
			return err
		}
		if err := tx.ClearBucket(kv.PlainContractR); err != nil {
			return err
		}
		if err := tx.ClearBucket(kv.PlainContractD); err != nil {
			return err
		}
		return nil
	}); err != nil {
		return err
	}
	if err := chainDb.Update(ctx, func(tx kv.RwTx) error {
		var lastKey []byte
		var lastVal []byte
		if err := plainStateCollector.Load(tx, kv.PlainState, func(k, v []byte, table etl.CurrentTableReader, next etl.LoadNextFunc) error {
			if !bytes.Equal(k[:len(k)-8], lastKey) {
				if lastKey != nil {
					if e := next(lastKey, lastKey, lastVal); e != nil {
						return e
					}
				}
				lastKey = append(lastKey[:0], k[:len(k)-8]...)
			}
			if v == nil { // `nil` value means delete, `empty value []byte{}` means empty value
				lastVal = nil
			} else {
				lastVal = append(lastVal[:0], v...)
			}
			return nil
		}, etl.TransformArgs{}); err != nil {
			return err
		}
		plainStateCollector.Close()
		if lastKey != nil {
			if len(lastVal) > 0 {
				if e := tx.Put(kv.PlainState, lastKey, lastVal); e != nil {
					return e
				}
			} else {
				if e := tx.Delete(kv.PlainState, lastKey); e != nil {
					return e
				}
			}
		}
		lastKey = nil
		lastVal = nil
		if err := codeCollector.Load(tx, kv.Code, func(k, v []byte, table etl.CurrentTableReader, next etl.LoadNextFunc) error {
			if !bytes.Equal(k[:len(k)-8], lastKey) {
				if lastKey != nil {
					if e := next(lastKey, lastKey, lastVal); e != nil {
						return e
					}
				}
				lastKey = append(lastKey[:0], k[:len(k)-8]...)
			}
			if v == nil {
				lastVal = nil
			} else {
				lastVal = append(lastVal[:0], v...)
			}
			return nil
		}, etl.TransformArgs{}); err != nil {
			return err
		}
		codeCollector.Close()
		if lastKey != nil {
			if len(lastVal) > 0 {
				if e := tx.Put(kv.Code, lastKey, lastVal); e != nil {
					return e
				}
			} else {
				if e := tx.Delete(kv.Code, lastKey); e != nil {
					return e
				}
			}
		}
		lastKey = nil
		lastVal = nil
		if err := plainContractCollector.Load(tx, kv.PlainContractCode, func(k, v []byte, table etl.CurrentTableReader, next etl.LoadNextFunc) error {
			if !bytes.Equal(k[:len(k)-8], lastKey) {
				if lastKey != nil {
					if e := next(lastKey, lastKey, lastVal); e != nil {
						return e
					}
				}
				lastKey = append(lastKey[:0], k[:len(k)-8]...)
			}
			if v == nil {
				lastVal = nil
			} else {
				lastVal = append(lastVal[:0], v...)
			}
			return nil
		}, etl.TransformArgs{}); err != nil {
			return err
		}
		plainContractCollector.Close()
		if lastKey != nil {
			if len(lastVal) > 0 {
				if e := tx.Put(kv.PlainContractCode, lastKey, lastVal); e != nil {
					return e
				}
			} else {
				if e := tx.Delete(kv.PlainContractCode, lastKey); e != nil {
					return e
				}
			}
		}

		return nil
	}); err != nil {
		return err
	}
	return nil
}

func safeCloseTxTaskCh(ch chan *state.TxTask) {
	if ch == nil {
		return
	}
	select {
	case <-ch:
		// Channel was already closed
	default:
		close(ch)
	}
}

func ReconstituteState(ctx context.Context, s *StageState, dirs datadir.Dirs, workerCount int, batchSize datasize.ByteSize, chainDb kv.RwDB,
	blockReader services.FullBlockReader,
	logger log.Logger, agg *state2.AggregatorV3, engine consensus.Engine,
	chainConfig *chain.Config, genesis *types.Genesis) (err error) {
	startTime := time.Now()

	// force merge snapshots before reconstitution, to allign domains progress
	// un-finished merge can happen at "kill -9" during merge
	if err := agg.MergeLoop(ctx, estimate.CompressSnapshot.Workers()); err != nil {
		return err
	}

	// Incremental reconstitution, step by step (snapshot range by snapshot range)
	aggSteps, err := agg.MakeSteps()
	if err != nil {
		return err
	}
	if len(aggSteps) == 0 {
		return nil
	}
	lastStep := aggSteps[len(aggSteps)-1]

	var ok bool
	var blockNum uint64 // First block which is not covered by the history snapshot files
	var txNum uint64
	if err := chainDb.View(ctx, func(tx kv.Tx) error {
		_, toTxNum := lastStep.TxNumRange()
		ok, blockNum, err = rawdbv3.TxNums.FindBlockNum(tx, toTxNum)
		if err != nil {
			return err
		}
		if !ok {
			lastBn, lastTn, _ := rawdbv3.TxNums.Last(tx)
			return fmt.Errorf("blockNum for mininmaxTxNum=%d not found. See lastBlockNum=%d,lastTxNum=%d", toTxNum, lastBn, lastTn)
		}
		if blockNum == 0 {
			return fmt.Errorf("not enough transactions in the history data")
		}
		blockNum--
		txNum, err = rawdbv3.TxNums.Max(tx, blockNum)
		if err != nil {
			return err
		}
		txNum++
		return nil
	}); err != nil {
		return err
	}

	logger.Info(fmt.Sprintf("[%s] Blocks execution, reconstitution", s.LogPrefix()), "fromBlock", s.BlockNumber, "toBlock", blockNum, "toTxNum", txNum)

	reconDbPath := filepath.Join(dirs.DataDir, "recondb")
	dir.Recreate(reconDbPath)
	db, err := kv2.NewMDBX(log.New()).Path(reconDbPath).
		Flags(func(u uint) uint {
			return mdbx.UtterlyNoSync | mdbx.NoMetaSync | mdbx.NoMemInit | mdbx.LifoReclaim | mdbx.WriteMap
		}).
		PageSize(uint64(8 * datasize.KB)).
		WithTableCfg(func(defaultBuckets kv.TableCfg) kv.TableCfg { return kv.ReconTablesCfg }).
		Open(ctx)
	if err != nil {
		return err
	}
	defer db.Close()
	defer os.RemoveAll(reconDbPath)

	for step, as := range aggSteps {
		logger.Info("Step of incremental reconstitution", "step", step+1, "out of", len(aggSteps), "workers", workerCount)
		if err := reconstituteStep(step+1 == len(aggSteps), workerCount, ctx, db,
			txNum, dirs, as, chainDb, blockReader, chainConfig, logger, genesis,
			engine, batchSize, s, blockNum, txNum,
		); err != nil {
			return err
		}
	}
	db.Close()
	plainStateCollector := etl.NewCollector(fmt.Sprintf("%s recon plainState", s.LogPrefix()), dirs.Tmp, etl.NewSortableBuffer(etl.BufferOptimalSize), logger)
	defer plainStateCollector.Close()
	codeCollector := etl.NewCollector(fmt.Sprintf("%s recon code", s.LogPrefix()), dirs.Tmp, etl.NewOldestEntryBuffer(etl.BufferOptimalSize), logger)
	defer codeCollector.Close()
	plainContractCollector := etl.NewCollector(fmt.Sprintf("%s recon plainContract", s.LogPrefix()), dirs.Tmp, etl.NewSortableBuffer(etl.BufferOptimalSize), logger)
	defer plainContractCollector.Close()

	fillWorker := exec3.NewFillWorker(txNum, aggSteps[len(aggSteps)-1])
	t := time.Now()
	if err := fillWorker.FillAccounts(plainStateCollector); err != nil {
		return err
	}
	if time.Since(t) > 5*time.Second {
		logger.Info(fmt.Sprintf("[%s] Filled accounts", s.LogPrefix()), "took", time.Since(t))
	}
	t = time.Now()
	if err := fillWorker.FillStorage(plainStateCollector); err != nil {
		return err
	}
	if time.Since(t) > 5*time.Second {
		logger.Info(fmt.Sprintf("[%s] Filled storage", s.LogPrefix()), "took", time.Since(t))
	}
	t = time.Now()
	if err := fillWorker.FillCode(codeCollector, plainContractCollector); err != nil {
		return err
	}
	if time.Since(t) > 5*time.Second {
		logger.Info(fmt.Sprintf("[%s] Filled code", s.LogPrefix()), "took", time.Since(t))
	}

	// Load all collections into the main collector
	if err = chainDb.Update(ctx, func(tx kv.RwTx) error {
		if err = plainStateCollector.Load(tx, kv.PlainState, etl.IdentityLoadFunc, etl.TransformArgs{}); err != nil {
			return err
		}
		plainStateCollector.Close()
		if err = codeCollector.Load(tx, kv.Code, etl.IdentityLoadFunc, etl.TransformArgs{}); err != nil {
			return err
		}
		codeCollector.Close()
		if err = plainContractCollector.Load(tx, kv.PlainContractCode, etl.IdentityLoadFunc, etl.TransformArgs{}); err != nil {
			return err
		}
		plainContractCollector.Close()
		if err := s.Update(tx, blockNum); err != nil {
			return err
		}
		s.BlockNumber = blockNum
		return nil
	}); err != nil {
		return err
	}
	logger.Info(fmt.Sprintf("[%s] Reconstitution done", s.LogPrefix()), "in", time.Since(startTime))
	return nil
}<|MERGE_RESOLUTION|>--- conflicted
+++ resolved
@@ -69,13 +69,8 @@
 	logger       log.Logger
 }
 
-<<<<<<< HEAD
 func (p *Progress) Log(rs *state.StateV3, in *state.QueueWithRetry, rws *state.ResultsQueue, doneCount, inputBlockNum, outputBlockNum, outTxNum, repeatCount uint64, idxStepsAmountInDB float64) {
-	execStepsInDB.Set(uint64(idxStepsAmountInDB * 100))
-=======
-func (p *Progress) Log(rs *state.StateV3, in *exec22.QueueWithRetry, rws *exec22.ResultsQueue, doneCount, inputBlockNum, outputBlockNum, outTxNum, repeatCount uint64, idxStepsAmountInDB float64) {
 	execStepsInDB.Set(idxStepsAmountInDB * 100)
->>>>>>> fd6f529c
 	var m runtime.MemStats
 	dbg.ReadMemStats(&m)
 	sizeEstimate := rs.SizeEstimate()
@@ -435,10 +430,10 @@
 					}
 				case <-pruneEvery.C:
 					if rs.SizeEstimate() < commitThreshold {
-						if doms.BlockNum() != outputBlockNum.Get() {
-							panic(fmt.Errorf("%d != %d", doms.BlockNum(), outputBlockNum.Get()))
+						if doms.BlockNum() != outputBlockNum.GetValueUint64() {
+							panic(fmt.Errorf("%d != %d", doms.BlockNum(), outputBlockNum.GetValueUint64()))
 						}
-						_, err := doms.ComputeCommitment(ctx, true, false, outputBlockNum.Get())
+						_, err := doms.ComputeCommitment(ctx, true, false, outputBlockNum.GetValueUint64())
 						if err != nil {
 							return err
 						}
@@ -803,12 +798,8 @@
 				if err := rs.ApplyState4(ctx, txTask); err != nil {
 					return err
 				}
-<<<<<<< HEAD
-
-				execTriggers.Add(rs.CommitTxNum(txTask.Sender, txTask.TxNum, in))
-=======
+
 				execTriggers.AddInt(rs.CommitTxNum(txTask.Sender, txTask.TxNum, in))
->>>>>>> fd6f529c
 				outputTxNum.Add(1)
 			}
 			stageProgress = blockNum
@@ -821,7 +812,6 @@
 
 		// MA commitTx
 		if !parallel {
-<<<<<<< HEAD
 			//if blockNum%1000 == 0 {
 			//	if ok, err := flushAndCheckCommitmentV3(ctx, b.HeaderNoCopy(), applyTx, doms, cfg, execStage, stageProgress, parallel, logger, u); err != nil {
 			//		return err
@@ -830,10 +820,7 @@
 			//	}
 			//}
 
-			outputBlockNum.Set(blockNum)
-=======
 			outputBlockNum.SetUint64(blockNum)
->>>>>>> fd6f529c
 
 			select {
 			case <-logEvery.C:
@@ -864,13 +851,9 @@
 				}
 				t1 = time.Since(tt)
 
-<<<<<<< HEAD
 				if err := func() error {
 					doms.Close()
-					if err = execStage.Update(applyTx, outputBlockNum.Get()); err != nil {
-=======
 					if err = execStage.Update(applyTx, outputBlockNum.GetValueUint64()); err != nil {
->>>>>>> fd6f529c
 						return err
 					}
 
@@ -935,7 +918,7 @@
 		}
 	}
 
-	log.Info("Executed", "blocks", inputBlockNum.Load(), "txs", outputTxNum.Load(), "repeats", execRepeats.Get())
+	log.Info("Executed", "blocks", inputBlockNum.Load(), "txs", outputTxNum.Load(), "repeats", execRepeats.GetValueUint64())
 
 	if parallel {
 		logger.Warn("[dbg] all txs sent")
