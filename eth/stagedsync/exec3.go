--- conflicted
+++ resolved
@@ -258,11 +258,7 @@
 			processedResultSize, processedTxNum, conflicts, processedBlockNum, err := func() (processedResultSize int64, processedTxNum, conflicts, processedBlockNum uint64, err error) {
 				rwsLock.Lock()
 				defer rwsLock.Unlock()
-<<<<<<< HEAD
-				return processResultQueue(rws, outputTxNum.Load(), rs, agg, tx, triggerCount, notifyReceived, applyWorker, applyHistCh)
-=======
-				return processResultQueue(rws, outputTxNum.Load(), rs, agg, tx, triggerCount, rwsReceiveCond, applyWorker)
->>>>>>> 157a380b
+				return processResultQueue(rws, outputTxNum.Load(), rs, agg, tx, triggerCount, rwsReceiveCond, applyWorker, applyHistCh)
 			}()
 			if err != nil {
 				return err
@@ -388,11 +384,7 @@
 								}
 							}
 							applyWorker.ResetTx(tx)
-<<<<<<< HEAD
-							processedResultSize, processedTxNum, conflicts, processedBlockNum, err := processResultQueue(rws, outputTxNum.Load(), rs, agg, tx, triggerCount, func() {}, applyWorker, nil)
-=======
-							processedResultSize, processedTxNum, conflicts, processedBlockNum, err := processResultQueue(rws, outputTxNum.Load(), rs, agg, tx, triggerCount, nil, applyWorker)
->>>>>>> 157a380b
+							processedResultSize, processedTxNum, conflicts, processedBlockNum, err := processResultQueue(rws, outputTxNum.Load(), rs, agg, tx, triggerCount, nil, applyWorker, nil)
 							if err != nil {
 								return err
 							}
@@ -796,11 +788,7 @@
 	return b, nil
 }
 
-<<<<<<< HEAD
-func processResultQueue(rws *exec22.TxTaskQueue, outputTxNumIn uint64, rs *state.StateV3, agg *state2.AggregatorV3, applyTx kv.Tx, triggerCount *atomic2.Uint64, onSuccess func(), applyWorker *exec3.Worker, applyHistCh chan *exec22.TxTask) (resultSize int64, outputTxNum, conflicts, processedBlockNum uint64, err error) {
-=======
-func processResultQueue(rws *exec22.TxTaskQueue, outputTxNumIn uint64, rs *state.StateV3, agg *state2.AggregatorV3, applyTx kv.Tx, triggerCount *atomic2.Uint64, rwsCond *sync.Cond, applyWorker *exec3.Worker) (resultSize int64, outputTxNum, conflicts, processedBlockNum uint64, err error) {
->>>>>>> 157a380b
+func processResultQueue(rws *exec22.TxTaskQueue, outputTxNumIn uint64, rs *state.StateV3, agg *state2.AggregatorV3, applyTx kv.Tx, triggerCount *atomic2.Uint64, rwsCond *sync.Cond, applyWorker *exec3.Worker, applyHistCh chan *exec22.TxTask) (resultSize int64, outputTxNum, conflicts, processedBlockNum uint64, err error) {
 	var i int
 	outputTxNum = outputTxNumIn
 	for rws.Len() > 0 && (*rws)[0].TxNum == outputTxNum {
@@ -828,21 +816,15 @@
 		}
 		triggerCount.Add(rs.CommitTxNum(txTask.Sender, txTask.TxNum))
 		outputTxNum++
-<<<<<<< HEAD
-		onSuccess()
+		if rwsCond != nil {
+			rwsCond.Signal()
+		}
 		if applyHistCh == nil {
 			if err := rs.ApplyHistory(txTask, agg); err != nil {
 				return resultSize, outputTxNum, conflicts, processedBlockNum, fmt.Errorf("StateV3.Apply: %w", err)
 			}
 		} else {
 			applyHistCh <- txTask
-=======
-		if rwsCond != nil {
-			rwsCond.Signal()
-		}
-		if err := rs.ApplyHistory(txTask, agg); err != nil {
-			return resultSize, outputTxNum, conflicts, processedBlockNum, fmt.Errorf("StateV3.Apply: %w", err)
->>>>>>> 157a380b
 		}
 		//fmt.Printf("Applied %d block %d txIndex %d\n", txTask.TxNum, txTask.BlockNum, txTask.TxIndex)
 		processedBlockNum = txTask.BlockNum
