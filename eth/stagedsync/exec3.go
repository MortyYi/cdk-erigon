--- conflicted
+++ resolved
@@ -235,14 +235,6 @@
 				if !ok {
 					return nil
 				}
-<<<<<<< HEAD
-				if txTask.BlockNum > lastBlockNum {
-					if lastBlockNum > 0 {
-						core.BlockExecutionTimer.UpdateDuration(t)
-					}
-					lastBlockNum = txTask.BlockNum
-					t = time.Now()
-				}
 				rwsLock.Lock()
 				resultsSize.Add(txTask.ResultsSize)
 				heap.Push(rws, txTask)
@@ -253,31 +245,12 @@
 						if !ok {
 							break Drain
 						}
-						if txTask.BlockNum > lastBlockNum {
-							if lastBlockNum > 0 {
-								core.BlockExecutionTimer.UpdateDuration(t)
-							}
-							lastBlockNum = txTask.BlockNum
-							t = time.Now()
-						}
 						resultsSize.Add(txTask.ResultsSize)
 						heap.Push(rws, txTask)
 					default:
 						break Drain
-=======
-				var conflicts, processedBlockNum uint64
-				if err := func() error {
-					rwsLock.Lock()
-					defer rwsLock.Unlock()
-					resultsSize.Add(txTask.ResultsSize)
-					heap.Push(rws, txTask)
-					conflicts, processedBlockNum, err = processResultQueue(rws, outputTxNum, rs, agg, tx, triggerCount, resultsSize, notifyReceived, applyWorker)
-					if err != nil {
-						return err
->>>>>>> 96f27462
-					}
-				}
-<<<<<<< HEAD
+					}
+				}
 				rwsLock.Unlock()
 			}
 
@@ -289,24 +262,19 @@
 				conflicts, processedBlockNum, err = processResultQueue(rws, outputTxNum, rs, agg, tx, triggerCount, resultsSize, notifyReceived, applyWorker)
 				if err != nil {
 					return err
-=======
-				repeatCount.Add(conflicts)
-				if processedBlockNum > lastBlockNum {
-					outputBlockNum.Set(processedBlockNum)
-					if lastBlockNum > 0 {
-						core.BlockExecutionTimer.UpdateDuration(t)
-					}
-					lastBlockNum = processedBlockNum
-					t = time.Now()
->>>>>>> 96f27462
 				}
 				return nil
 			}(); err != nil {
 				return err
 			}
 			repeatCount.Add(conflicts)
-			if processedBlockNum > 0 {
+			if processedBlockNum > lastBlockNum {
 				outputBlockNum.Set(processedBlockNum)
+				if lastBlockNum > 0 {
+					core.BlockExecutionTimer.UpdateDuration(t)
+				}
+				lastBlockNum = processedBlockNum
+				t = time.Now()
 			}
 		}
 		return nil
