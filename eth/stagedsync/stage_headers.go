package stagedsync

import (
	"context"
	"encoding/binary"
	"errors"
	"fmt"
	"math/big"
	"runtime"
	"time"

	"github.com/c2h5oh/datasize"
	"github.com/holiman/uint256"
	libcommon "github.com/ledgerwatch/erigon-lib/common"
	"github.com/ledgerwatch/erigon-lib/common/dir"
	"github.com/ledgerwatch/erigon-lib/etl"
	proto_downloader "github.com/ledgerwatch/erigon-lib/gointerfaces/downloader"
	"github.com/ledgerwatch/erigon-lib/gointerfaces/remote"
	"github.com/ledgerwatch/erigon-lib/kv"
	"github.com/ledgerwatch/erigon/cmd/downloader/downloadergrpc"
	"github.com/ledgerwatch/erigon/cmd/rpcdaemon/interfaces"
	"github.com/ledgerwatch/erigon/common"
	"github.com/ledgerwatch/erigon/common/dbutils"
	"github.com/ledgerwatch/erigon/core/rawdb"
	"github.com/ledgerwatch/erigon/core/types"
	"github.com/ledgerwatch/erigon/eth/stagedsync/stages"
	"github.com/ledgerwatch/erigon/ethdb/privateapi"
	"github.com/ledgerwatch/erigon/params"
	"github.com/ledgerwatch/erigon/rlp"
	"github.com/ledgerwatch/erigon/turbo/engineapi"
	"github.com/ledgerwatch/erigon/turbo/snapshotsync"
	"github.com/ledgerwatch/erigon/turbo/snapshotsync/snapshothashes"
	"github.com/ledgerwatch/erigon/turbo/stages/bodydownload"
	"github.com/ledgerwatch/erigon/turbo/stages/headerdownload"
	"github.com/ledgerwatch/log/v3"
)

// The number of blocks we should be able to re-org sub-second on commodity hardware.
// See https://hackmd.io/TdJtNs0dS56q-In8h-ShSg
const ShortPoSReorgThresholdBlocks = 10

type HeadersCfg struct {
	db                kv.RwDB
	hd                *headerdownload.HeaderDownload
	bodyDownload      *bodydownload.BodyDownload
	chainConfig       params.ChainConfig
	headerReqSend     func(context.Context, *headerdownload.HeaderRequest) ([64]byte, bool)
	announceNewHashes func(context.Context, []headerdownload.Announce)
	penalize          func(context.Context, []headerdownload.PenaltyItem)
	batchSize         datasize.ByteSize
	noP2PDiscovery    bool
	tmpdir            string
	snapshotDir       *dir.Rw

	snapshots          *snapshotsync.RoSnapshots
	snapshotHashesCfg  *snapshothashes.Config
	snapshotDownloader proto_downloader.DownloaderClient
	blockReader        interfaces.FullBlockReader
}

func StageHeadersCfg(
	db kv.RwDB,
	headerDownload *headerdownload.HeaderDownload,
	bodyDownload *bodydownload.BodyDownload,
	chainConfig params.ChainConfig,
	headerReqSend func(context.Context, *headerdownload.HeaderRequest) ([64]byte, bool),
	announceNewHashes func(context.Context, []headerdownload.Announce),
	penalize func(context.Context, []headerdownload.PenaltyItem),
	batchSize datasize.ByteSize,
	noP2PDiscovery bool,
	snapshots *snapshotsync.RoSnapshots,
	snapshotDownloader proto_downloader.DownloaderClient,
	blockReader interfaces.FullBlockReader,
	tmpdir string,
	snapshotDir *dir.Rw,
) HeadersCfg {
	return HeadersCfg{
		db:                 db,
		hd:                 headerDownload,
		bodyDownload:       bodyDownload,
		chainConfig:        chainConfig,
		headerReqSend:      headerReqSend,
		announceNewHashes:  announceNewHashes,
		penalize:           penalize,
		batchSize:          batchSize,
		tmpdir:             tmpdir,
		noP2PDiscovery:     noP2PDiscovery,
		snapshots:          snapshots,
		snapshotDownloader: snapshotDownloader,
		blockReader:        blockReader,
		snapshotHashesCfg:  snapshothashes.KnownConfig(chainConfig.ChainName),
		snapshotDir:        snapshotDir,
	}
}

func SpawnStageHeaders(
	s *StageState,
	u Unwinder,
	ctx context.Context,
	tx kv.RwTx,
	cfg HeadersCfg,
	initialCycle bool,
	test bool, // Set to true in tests, allows the stage to fail rather than wait indefinitely
) error {
	useExternalTx := tx != nil
	if !useExternalTx {
		var err error
		tx, err = cfg.db.BeginRw(ctx)
		if err != nil {
			return err
		}
		defer tx.Rollback()
	}
	if err := DownloadAndIndexSnapshotsIfNeed(s, ctx, tx, cfg, initialCycle); err != nil {
		return err
	}

	var blockNumber uint64
	if s == nil {
		blockNumber = 0
	} else {
		blockNumber = s.BlockNumber
	}

	unsettledForkChoice, headHeight := cfg.hd.GetUnsettledForkChoice()
	if unsettledForkChoice != nil { // some work left to do after unwind
		return finishHandlingForkChoice(unsettledForkChoice, headHeight, s, tx, cfg, useExternalTx)
	}

	isTrans, err := rawdb.Transitioned(tx, blockNumber, cfg.chainConfig.TerminalTotalDifficulty)
	if err != nil {
		return err
	}

	if isTrans {
		return HeadersPOS(s, u, ctx, tx, cfg, useExternalTx)
	} else {
		return HeadersPOW(s, u, ctx, tx, cfg, initialCycle, test, useExternalTx)
	}
}

func finishHandlingForkChoice(
	forkChoice *engineapi.ForkChoiceMessage,
	headHeight uint64,
	s *StageState,
	tx kv.RwTx,
	cfg HeadersCfg,
	useExternalTx bool,
) error {
	log.Info(fmt.Sprintf("[%s] Unsettled forkchoice after unwind", s.LogPrefix()), "height", headHeight, "forkchoice", forkChoice)

	logEvery := time.NewTicker(logInterval)
	defer logEvery.Stop()

	if err := fixCanonicalChain(s.LogPrefix(), logEvery, headHeight, forkChoice.HeadBlockHash, tx, cfg.blockReader); err != nil {
		return err
	}

	if err := rawdb.WriteHeadHeaderHash(tx, forkChoice.HeadBlockHash); err != nil {
		return err
	}

	sendErrResponse := cfg.hd.GetPendingPayloadStatus() != (common.Hash{})

	safeIsCanonical, err := rawdb.IsCanonicalHash(tx, forkChoice.SafeBlockHash)
	if err != nil {
		return err
	}
	if !safeIsCanonical {
		log.Warn(fmt.Sprintf("[%s] Non-canonical SafeBlockHash", s.LogPrefix()), "forkChoice", forkChoice)
		if sendErrResponse {
			cfg.hd.PayloadStatusCh <- privateapi.PayloadStatus{
				CriticalError: errors.New("safe block is not an ancestor of head block"),
			}
			cfg.hd.ClearPendingPayloadStatus()
			sendErrResponse = false
		}
	}

	finalizedIsCanonical, err := rawdb.IsCanonicalHash(tx, forkChoice.FinalizedBlockHash)
	if err != nil {
		return err
	}
	if !finalizedIsCanonical {
		log.Warn(fmt.Sprintf("[%s] Non-canonical FinalizedBlockHash", s.LogPrefix()), "forkChoice", forkChoice)
		if sendErrResponse {
			cfg.hd.PayloadStatusCh <- privateapi.PayloadStatus{
				CriticalError: errors.New("finalized block is not an ancestor of head block"),
			}
			cfg.hd.ClearPendingPayloadStatus()
		}
	}

	if err := s.Update(tx, headHeight); err != nil {
		return err
	}

	if !useExternalTx {
		if err := tx.Commit(); err != nil {
			return err
		}
	}

	cfg.hd.ClearUnsettledForkChoice()
	return nil
}

// HeadersPOS processes Proof-of-Stake requests (newPayload, forkchoiceUpdated)
func HeadersPOS(
	s *StageState,
	u Unwinder,
	ctx context.Context,
	tx kv.RwTx,
	cfg HeadersCfg,
	useExternalTx bool,
) error {
	log.Info(fmt.Sprintf("[%s] Waiting for Beacon Chain...", s.LogPrefix()))

	onlyNewRequests := cfg.hd.PosStatus() == headerdownload.Syncing
	interrupt, requestId, requestWithStatus := cfg.hd.BeaconRequestList.WaitForRequest(onlyNewRequests)

	cfg.hd.SetHeaderReader(&chainReader{config: &cfg.chainConfig, tx: tx, blockReader: cfg.blockReader})
	headerInserter := headerdownload.NewHeaderInserter(s.LogPrefix(), nil, s.BlockNumber, cfg.blockReader)

	if interrupt != engineapi.None {
		if interrupt == engineapi.Stopping {
			cfg.hd.PayloadStatusCh <- privateapi.PayloadStatus{CriticalError: errors.New("server is stopping")}
		}
		if interrupt == engineapi.Synced {
			verifyAndSaveDownloadedPoSHeaders(tx, cfg, headerInserter)
		}
		if !useExternalTx {
			return tx.Commit()
		}
		return nil
	}

	request := requestWithStatus.Message
	status := requestWithStatus.Status

	// Decide what kind of action we need to take place
	var payloadMessage *engineapi.PayloadMessage
	forkChoiceMessage, forkChoiceInsteadOfNewPayload := request.(*engineapi.ForkChoiceMessage)
	if !forkChoiceInsteadOfNewPayload {
		payloadMessage = request.(*engineapi.PayloadMessage)
	}

	cfg.hd.ClearPendingPayloadStatus()

	if forkChoiceInsteadOfNewPayload {
		startHandlingForkChoice(forkChoiceMessage, status, requestId, s, u, ctx, tx, cfg, headerInserter)
	} else {
		if err := handleNewPayload(payloadMessage, status, requestId, s, ctx, tx, cfg, headerInserter); err != nil {
			return err
		}
	}

	if !useExternalTx {
		return tx.Commit()
	}
	return nil
}

func startHandlingForkChoice(
	forkChoiceMessage *engineapi.ForkChoiceMessage,
	requestStatus engineapi.RequestStatus,
	requestId int,
	s *StageState,
	u Unwinder,
	ctx context.Context,
	tx kv.RwTx,
	cfg HeadersCfg,
	headerInserter *headerdownload.HeaderInserter,
) error {
	headerHash := forkChoiceMessage.HeadBlockHash
	log.Info(fmt.Sprintf("[%s] Handling fork choice", s.LogPrefix()), "headerHash", headerHash)

	currentHeadHash := rawdb.ReadHeadHeaderHash(tx)
	if currentHeadHash == headerHash { // no-op
		log.Info(fmt.Sprintf("[%s] Fork choice no-op", s.LogPrefix()))
		cfg.hd.BeaconRequestList.Remove(requestId)
		if requestStatus == engineapi.New {
			cfg.hd.PayloadStatusCh <- privateapi.PayloadStatus{
				Status:          remote.EngineStatus_VALID,
				LatestValidHash: currentHeadHash,
			}
		}
		return nil
	}

	bad, lastValidHash := cfg.hd.IsBadHeaderPoS(headerHash)
	if bad {
		log.Info(fmt.Sprintf("[%s] Fork choice bad head block", s.LogPrefix()), "headerHash", headerHash)
		cfg.hd.BeaconRequestList.Remove(requestId)
		if requestStatus == engineapi.New {
			cfg.hd.PayloadStatusCh <- privateapi.PayloadStatus{
				Status:          remote.EngineStatus_INVALID,
				LatestValidHash: lastValidHash,
			}
		} else {
			cfg.hd.ReportBadHeaderPoS(headerHash, lastValidHash)
		}
		return nil
	}

	header, err := rawdb.ReadHeaderByHash(tx, headerHash)
	if err != nil {
		log.Warn(fmt.Sprintf("[%s] Fork choice err", s.LogPrefix()), "err", err)
		cfg.hd.BeaconRequestList.Remove(requestId)
		if requestStatus == engineapi.New {
			cfg.hd.PayloadStatusCh <- privateapi.PayloadStatus{CriticalError: err}
		}
		return err
	}

	if header == nil {
		log.Info(fmt.Sprintf("[%s] Fork choice missing header", s.LogPrefix()))
		hashToDownload := headerHash
		heighToDownload := cfg.hd.TopSeenHeight() // approximate
		cfg.hd.SetPoSDownloaderTip(headerHash)
		schedulePoSDownload(requestStatus, requestId, hashToDownload, heighToDownload, s, cfg)
		return nil
	}

	cfg.hd.BeaconRequestList.Remove(requestId)

	headerNumber := header.Number.Uint64()
	cfg.hd.UpdateTopSeenHeightPoS(headerNumber)

	forkingPoint := uint64(0)
	if headerNumber > 0 {
		parent := rawdb.ReadHeader(tx, header.ParentHash, headerNumber-1)
		forkingPoint, err = headerInserter.ForkingPoint(tx, header, parent)
		if err != nil {
			if requestStatus == engineapi.New {
				cfg.hd.PayloadStatusCh <- privateapi.PayloadStatus{CriticalError: err}
			}
			return err
		}
	}

	if requestStatus == engineapi.New {
		if headerNumber-forkingPoint <= ShortPoSReorgThresholdBlocks {
			log.Info(fmt.Sprintf("[%s] Short range re-org", s.LogPrefix()), "headerNumber", headerNumber, "forkingPoint", forkingPoint)
			// TODO(yperbasis): what if some bodies are missing and we have to download them?
			cfg.hd.SetPendingPayloadStatus(headerHash)
		} else {
			log.Info(fmt.Sprintf("[%s] Long range re-org", s.LogPrefix()), "headerNumber", headerNumber, "forkingPoint", forkingPoint)
			cfg.hd.PayloadStatusCh <- privateapi.PayloadStatus{Status: remote.EngineStatus_SYNCING}
		}
	}

	log.Trace(fmt.Sprintf("[%s] Fork choice beginning unwind", s.LogPrefix()))
	u.UnwindTo(forkingPoint, common.Hash{})
	log.Trace(fmt.Sprintf("[%s] Fork choice unwind finished", s.LogPrefix()))

	cfg.hd.SetUnsettledForkChoice(forkChoiceMessage, headerNumber)

	return nil
}

func handleNewPayload(
	payloadMessage *engineapi.PayloadMessage,
	requestStatus engineapi.RequestStatus,
	requestId int,
	s *StageState,
	ctx context.Context,
	tx kv.RwTx,
	cfg HeadersCfg,
	headerInserter *headerdownload.HeaderInserter,
) error {
	header := payloadMessage.Header
	headerNumber := header.Number.Uint64()
	headerHash := header.Hash()

	log.Trace(fmt.Sprintf("[%s] Handling new payload", s.LogPrefix()), "height", headerNumber, "hash", headerHash)

	cfg.hd.UpdateTopSeenHeightPoS(headerNumber)

	existingCanonicalHash, err := rawdb.ReadCanonicalHash(tx, headerNumber)
	if err != nil {
		log.Warn(fmt.Sprintf("[%s] New payload err", s.LogPrefix()), "err", err)
		cfg.hd.BeaconRequestList.Remove(requestId)
		if requestStatus == engineapi.New {
			cfg.hd.PayloadStatusCh <- privateapi.PayloadStatus{CriticalError: err}
		}
		return err
	}

	if existingCanonicalHash != (common.Hash{}) && headerHash == existingCanonicalHash {
		log.Info(fmt.Sprintf("[%s] New payload: previously received valid header", s.LogPrefix()))
		cfg.hd.BeaconRequestList.Remove(requestId)
		if requestStatus == engineapi.New {
			cfg.hd.PayloadStatusCh <- privateapi.PayloadStatus{
				Status:          remote.EngineStatus_VALID,
				LatestValidHash: headerHash,
			}
		}
		return nil
	}

	bad, lastValidHash := cfg.hd.IsBadHeaderPoS(headerHash)
	if !bad {
		bad, lastValidHash = cfg.hd.IsBadHeaderPoS(header.ParentHash)
	}
	if bad {
		log.Info(fmt.Sprintf("[%s] Previously known bad block", s.LogPrefix()), "height", headerNumber, "hash", headerHash)
		cfg.hd.BeaconRequestList.Remove(requestId)
		if requestStatus == engineapi.New {
			cfg.hd.PayloadStatusCh <- privateapi.PayloadStatus{
				Status:          remote.EngineStatus_INVALID,
				LatestValidHash: lastValidHash,
			}
		} else {
			cfg.hd.ReportBadHeaderPoS(headerHash, lastValidHash)
		}
		return nil
	}

	parent := rawdb.ReadHeader(tx, header.ParentHash, headerNumber-1)
	if parent == nil {
		log.Info(fmt.Sprintf("[%s] New payload missing parent", s.LogPrefix()))
		hashToDownload := header.ParentHash
		heightToDownload := headerNumber - 1
		cfg.hd.SetPoSDownloaderTip(headerHash)
		schedulePoSDownload(requestStatus, requestId, hashToDownload, heightToDownload, s, cfg)
		return nil
	}

	cfg.hd.BeaconRequestList.Remove(requestId)

	for _, tx := range payloadMessage.Body.Transactions {
		if types.TypedTransactionMarshalledAsRlpString(tx) {
			if requestStatus == engineapi.New {
				cfg.hd.PayloadStatusCh <- privateapi.PayloadStatus{
					Status:          remote.EngineStatus_INVALID,
					LatestValidHash: header.ParentHash,
					ValidationError: errors.New("typed txn marshalled as RLP string"),
				}
			} else {
				cfg.hd.ReportBadHeaderPoS(headerHash, header.ParentHash)
			}
			return nil
		}
	}

	transactions, err := types.DecodeTransactions(payloadMessage.Body.Transactions)
	if err != nil {
		log.Warn("Error during Beacon transaction decoding", "err", err.Error())
		if requestStatus == engineapi.New {
			cfg.hd.PayloadStatusCh <- privateapi.PayloadStatus{
				Status:          remote.EngineStatus_INVALID,
				LatestValidHash: header.ParentHash,
				ValidationError: err,
			}
		} else {
			cfg.hd.ReportBadHeaderPoS(headerHash, header.ParentHash)
		}
		return nil
	}

	log.Trace(fmt.Sprintf("[%s] New payload begin verification", s.LogPrefix()))
	success, err := verifyAndSaveNewPoSHeader(requestStatus, s, tx, cfg, header, headerInserter)
	log.Trace(fmt.Sprintf("[%s] New payload verification ended", s.LogPrefix()), "success", success, "err", err)
	if err != nil || !success {
		return err
	}

	if cfg.bodyDownload != nil {
		block := types.NewBlockFromStorage(headerHash, header, transactions, nil)
		cfg.bodyDownload.AddToPrefetch(block)
	}

	return nil
}

func verifyAndSaveNewPoSHeader(
	requestStatus engineapi.RequestStatus,
	s *StageState,
	tx kv.RwTx,
	cfg HeadersCfg,
	header *types.Header,
	headerInserter *headerdownload.HeaderInserter,
) (success bool, err error) {
	headerNumber := header.Number.Uint64()
	headerHash := header.Hash()

	if verificationErr := cfg.hd.VerifyHeader(header); verificationErr != nil {
		log.Warn("Verification failed for header", "hash", headerHash, "height", headerNumber, "err", verificationErr)
		if requestStatus == engineapi.New {
			cfg.hd.PayloadStatusCh <- privateapi.PayloadStatus{
				Status:          remote.EngineStatus_INVALID,
				LatestValidHash: header.ParentHash,
				ValidationError: verificationErr,
			}
		} else {
			cfg.hd.ReportBadHeaderPoS(headerHash, header.ParentHash)
		}
		return
	}

	err = headerInserter.FeedHeaderPoS(tx, header, headerHash)
	if err != nil {
		if requestStatus == engineapi.New {
			cfg.hd.PayloadStatusCh <- privateapi.PayloadStatus{CriticalError: err}
		}
		return
	}

	currentHeadHash := rawdb.ReadHeadHeaderHash(tx)
	if currentHeadHash == header.ParentHash {
		// OK, we're on the canonical chain
		if requestStatus == engineapi.New {
			cfg.hd.SetPendingPayloadStatus(headerHash)
		}

		logEvery := time.NewTicker(logInterval)
		defer logEvery.Stop()

		// Extend canonical chain by the new header
		err = fixCanonicalChain(s.LogPrefix(), logEvery, headerInserter.GetHighest(), headerInserter.GetHighestHash(), tx, cfg.blockReader)
		if err != nil {
			return
		}

		err = rawdb.WriteHeadHeaderHash(tx, headerHash)
		if err != nil {
			return
		}

		err = s.Update(tx, headerNumber)
		if err != nil {
			return
		}
	} else {
		// Side chain or something weird
		// TODO(yperbasis): considered non-canonical because some missing headers were donloaded but not canonized
		// Or it's not a problem because forkChoice is updated frequently?
		if requestStatus == engineapi.New {
			cfg.hd.PayloadStatusCh <- privateapi.PayloadStatus{Status: remote.EngineStatus_ACCEPTED}
		}
		// No canonization, HeadHeaderHash & StageProgress are not updated
	}

	success = true
	return
}

func schedulePoSDownload(
	requestStatus engineapi.RequestStatus,
	requestId int,
	hashToDownload common.Hash,
	heightToDownload uint64,
	s *StageState,
	cfg HeadersCfg,
) {
	if requestStatus == engineapi.New {
		cfg.hd.PayloadStatusCh <- privateapi.PayloadStatus{Status: remote.EngineStatus_SYNCING}
	}
	cfg.hd.BeaconRequestList.SetStatus(requestId, engineapi.DataWasMissing)

	if cfg.hd.PosStatus() != headerdownload.Idle {
		log.Trace(fmt.Sprintf("[%s] Postponing PoS download since another one is in progress", s.LogPrefix()), "height", heightToDownload, "hash", hashToDownload)
		return
	}

	log.Info(fmt.Sprintf("[%s] Downloading PoS headers...", s.LogPrefix()), "height", heightToDownload, "hash", hashToDownload, "requestId", requestId)

	cfg.hd.SetPOSSync(true)
	cfg.hd.SetRequestId(requestId)
	cfg.hd.SetHeaderToDownloadPoS(hashToDownload, heightToDownload)

	//nolint
	headerCollector := etl.NewCollector(s.LogPrefix(), cfg.tmpdir, etl.NewSortableBuffer(etl.BufferOptimalSize))
	// headerCollector is closed in verifyAndSaveDownloadedPoSHeaders, thus nolint

	cfg.hd.SetHeadersCollector(headerCollector)

	cfg.hd.SetPosStatus(headerdownload.Syncing)
}

func verifyAndSaveDownloadedPoSHeaders(tx kv.RwTx, cfg HeadersCfg, headerInserter *headerdownload.HeaderInserter) error {
	var lastValidHash common.Hash

	headerLoadFunc := func(key, value []byte, _ etl.CurrentTableReader, _ etl.LoadNextFunc) error {
		var h types.Header
		if err := rlp.DecodeBytes(value, &h); err != nil {
			return err
		}
		lastValidHash = h.ParentHash
		if err := cfg.hd.VerifyHeader(&h); err != nil {
			log.Warn("Verification failed for header", "hash", h.Hash(), "height", h.Number.Uint64(), "err", err)
			return err
		}
		return headerInserter.FeedHeaderPoS(tx, &h, h.Hash())
	}

	err := cfg.hd.HeadersCollector().Load(tx, kv.Headers, headerLoadFunc, etl.TransformArgs{
		LogDetailsLoad: func(k, v []byte) (additionalLogArguments []interface{}) {
			return []interface{}{"block", binary.BigEndian.Uint64(k)}
		},
	})

	if err != nil {
		log.Warn("Removing beacon request due to", "err", err, "requestId", cfg.hd.RequestId())
		cfg.hd.BeaconRequestList.Remove(cfg.hd.RequestId())
		cfg.hd.ReportBadHeaderPoS(cfg.hd.PoSDownloaderTip(), lastValidHash)
	} else {
		log.Info("PoS headers verified and saved", "requestId", cfg.hd.RequestId())
	}

	cfg.hd.HeadersCollector().Close()
	cfg.hd.SetHeadersCollector(nil)
	cfg.hd.SetPosStatus(headerdownload.Idle)

	return err
}

// HeadersPOW progresses Headers stage for Proof-of-Work headers
func HeadersPOW(
	s *StageState,
	u Unwinder,
	ctx context.Context,
	tx kv.RwTx,
	cfg HeadersCfg,
	initialCycle bool,
	test bool, // Set to true in tests, allows the stage to fail rather than wait indefinitely
	useExternalTx bool,
) error {
	var headerProgress uint64
	var err error

	if err = cfg.hd.ReadProgressFromDb(tx); err != nil {
		return err
	}
	cfg.hd.SetPOSSync(false)
	cfg.hd.SetFetchingNew(true)
	defer cfg.hd.SetFetchingNew(false)
	headerProgress = cfg.hd.Progress()
	logPrefix := s.LogPrefix()
	// Check if this is called straight after the unwinds, which means we need to create new canonical markings
	hash, err := rawdb.ReadCanonicalHash(tx, headerProgress)
	if err != nil {
		return err
	}
	logEvery := time.NewTicker(logInterval)
	defer logEvery.Stop()
	if hash == (common.Hash{}) {
		headHash := rawdb.ReadHeadHeaderHash(tx)
		if err = fixCanonicalChain(logPrefix, logEvery, headerProgress, headHash, tx, cfg.blockReader); err != nil {
			return err
		}
		if !useExternalTx {
			if err = tx.Commit(); err != nil {
				return err
			}
		}
		return nil
	}

	// Allow other stages to run 1 cycle if no network available
	if initialCycle && cfg.noP2PDiscovery {
		return nil
	}

	log.Info(fmt.Sprintf("[%s] Waiting for headers...", logPrefix), "from", headerProgress)

	localTd, err := rawdb.ReadTd(tx, hash, headerProgress)
	if err != nil {
		return err
	}
	if localTd == nil {
		return fmt.Errorf("localTD is nil: %d, %x", headerProgress, hash)
	}
	headerInserter := headerdownload.NewHeaderInserter(logPrefix, localTd, headerProgress, cfg.blockReader)
	cfg.hd.SetHeaderReader(&chainReader{config: &cfg.chainConfig, tx: tx, blockReader: cfg.blockReader})

	var sentToPeer bool
	stopped := false
	prevProgress := headerProgress
Loop:
	for !stopped {

		isTrans, err := rawdb.Transitioned(tx, headerProgress, cfg.chainConfig.TerminalTotalDifficulty)
		if err != nil {
			return err
		}

		if isTrans {
			if err := s.Update(tx, headerProgress); err != nil {
				return err
			}
			break
		}
		currentTime := uint64(time.Now().Unix())
		req, penalties := cfg.hd.RequestMoreHeaders(currentTime)
		if req != nil {
			_, sentToPeer = cfg.headerReqSend(ctx, req)
			if sentToPeer {
				// If request was actually sent to a peer, we update retry time to be 5 seconds in the future
				cfg.hd.UpdateRetryTime(req, currentTime, 5 /* timeout */)
				log.Trace("Sent request", "height", req.Number)
			}
		}
		if len(penalties) > 0 {
			cfg.penalize(ctx, penalties)
		}
		maxRequests := 64 // Limit number of requests sent per round to let some headers to be inserted into the database
		for req != nil && sentToPeer && maxRequests > 0 {
			req, penalties = cfg.hd.RequestMoreHeaders(currentTime)
			if req != nil {
				_, sentToPeer = cfg.headerReqSend(ctx, req)
				if sentToPeer {
					// If request was actually sent to a peer, we update retry time to be 5 seconds in the future
					cfg.hd.UpdateRetryTime(req, currentTime, 5 /*timeout */)
					log.Trace("Sent request", "height", req.Number)
				}
			}
			if len(penalties) > 0 {
				cfg.penalize(ctx, penalties)
			}
			maxRequests--
		}

		// Send skeleton request if required
		req = cfg.hd.RequestSkeleton()
		if req != nil {
			_, sentToPeer = cfg.headerReqSend(ctx, req)
			if sentToPeer {
				log.Trace("Sent skeleton request", "height", req.Number)
			}
		}
		// Load headers into the database
		var inSync bool
		if inSync, err = cfg.hd.InsertHeaders(headerInserter.NewFeedHeaderFunc(tx, cfg.blockReader), cfg.chainConfig.TerminalTotalDifficulty, logPrefix, logEvery.C); err != nil {
			return err
		}

		announces := cfg.hd.GrabAnnounces()
		if len(announces) > 0 {
			cfg.announceNewHashes(ctx, announces)
		}
		if headerInserter.BestHeaderChanged() { // We do not break unless there best header changed
			if !initialCycle {
				// if this is not an initial cycle, we need to react quickly when new headers are coming in
				break
			}
			// if this is initial cycle, we want to make sure we insert all known headers (inSync)
			if inSync {
				break
			}
		}
		if test {
			break
		}
		timer := time.NewTimer(1 * time.Second)
		select {
		case <-ctx.Done():
			stopped = true
		case <-logEvery.C:
			progress := cfg.hd.Progress()
			logProgressHeaders(logPrefix, prevProgress, progress)
			prevProgress = progress
		case <-timer.C:
			log.Trace("RequestQueueTime (header) ticked")
		case <-cfg.hd.DeliveryNotify:
			log.Trace("headerLoop woken up by the incoming request")
		case <-cfg.hd.SkipCycleHack:
			break Loop
		}
		timer.Stop()
	}
	if headerInserter.Unwind() {
		u.UnwindTo(headerInserter.UnwindPoint(), common.Hash{})
	}
	if headerInserter.GetHighest() != 0 {
		if !headerInserter.Unwind() {
			if err := fixCanonicalChain(logPrefix, logEvery, headerInserter.GetHighest(), headerInserter.GetHighestHash(), tx, cfg.blockReader); err != nil {
				return fmt.Errorf("fix canonical chain: %w", err)
			}
		}
		if err = rawdb.WriteHeadHeaderHash(tx, headerInserter.GetHighestHash()); err != nil {
			return fmt.Errorf("[%s] marking head header hash as %x: %w", logPrefix, headerInserter.GetHighestHash(), err)
		}
		if err = s.Update(tx, headerInserter.GetHighest()); err != nil {
			return fmt.Errorf("[%s] saving Headers progress: %w", logPrefix, err)
		}
	}
	if !useExternalTx {
		if err := tx.Commit(); err != nil {
			return err
		}
	}
	if stopped {
		return libcommon.ErrStopped
	}
	// We do not print the following line if the stage was interrupted
	log.Info(fmt.Sprintf("[%s] Processed", logPrefix), "highest inserted", headerInserter.GetHighest(), "age", common.PrettyAge(time.Unix(int64(headerInserter.GetHighestTimestamp()), 0)))

	return nil
}

func fixCanonicalChain(logPrefix string, logEvery *time.Ticker, height uint64, hash common.Hash, tx kv.StatelessRwTx, headerReader interfaces.FullBlockReader) error {
	if height == 0 {
		return nil
	}
	ancestorHash := hash
	ancestorHeight := height

	var ch common.Hash
	var err error
	for ch, err = headerReader.CanonicalHash(context.Background(), tx, ancestorHeight); err == nil && ch != ancestorHash; ch, err = headerReader.CanonicalHash(context.Background(), tx, ancestorHeight) {
		if err = rawdb.WriteCanonicalHash(tx, ancestorHash, ancestorHeight); err != nil {
			return fmt.Errorf("marking canonical header %d %x: %w", ancestorHeight, ancestorHash, err)
		}

		ancestor, err := headerReader.Header(context.Background(), tx, ancestorHash, ancestorHeight)
		if err != nil {
			return err
		}
		if ancestor == nil {
			return fmt.Errorf("ancestor is nil. height %d, hash %x", ancestorHeight, ancestorHash)
		}

		select {
		case <-logEvery.C:
			log.Info(fmt.Sprintf("[%s] write canonical markers", logPrefix), "ancestor", ancestorHeight, "hash", ancestorHash)
		default:
		}
		ancestorHash = ancestor.ParentHash
		ancestorHeight--
	}
	if err != nil {
		return fmt.Errorf("reading canonical hash for %d: %w", ancestorHeight, err)
	}

	return nil
}

func HeadersUnwind(u *UnwindState, s *StageState, tx kv.RwTx, cfg HeadersCfg, test bool) (err error) {
	useExternalTx := tx != nil
	if !useExternalTx {
		tx, err = cfg.db.BeginRw(context.Background())
		if err != nil {
			return err
		}
		defer tx.Rollback()
	}
	// Delete canonical hashes that are being unwound
	var headerProgress uint64
	headerProgress, err = stages.GetStageProgress(tx, stages.Headers)
	if err != nil {
		return err
	}
	badBlock := u.BadBlock != (common.Hash{})
	if badBlock {
		cfg.hd.ReportBadHeader(u.BadBlock)
		// Mark all descendants of bad block as bad too
		headerCursor, cErr := tx.Cursor(kv.Headers)
		if cErr != nil {
			return cErr
		}
		defer headerCursor.Close()
		var k, v []byte
		for k, v, err = headerCursor.Seek(dbutils.EncodeBlockNumber(u.UnwindPoint + 1)); err == nil && k != nil; k, v, err = headerCursor.Next() {
			var h types.Header
			if err = rlp.DecodeBytes(v, &h); err != nil {
				return err
			}
			if cfg.hd.IsBadHeader(h.ParentHash) {
				cfg.hd.ReportBadHeader(h.Hash())
			}
		}
		if err != nil {
			return fmt.Errorf("iterate over headers to mark bad headers: %w", err)
		}
	}
	for blockHeight := headerProgress; blockHeight > u.UnwindPoint; blockHeight-- {
		if err = rawdb.DeleteCanonicalHash(tx, blockHeight); err != nil {
			return err
		}
	}
	if badBlock {
		var maxTd big.Int
		var maxHash common.Hash
		var maxNum uint64 = 0

		if test { // If we are not in the test, we can do searching for the heaviest chain in the next cycle
			// Find header with biggest TD
			tdCursor, cErr := tx.Cursor(kv.HeaderTD)
			if cErr != nil {
				return cErr
			}
			defer tdCursor.Close()
			var k, v []byte
			k, v, err = tdCursor.Last()
			if err != nil {
				return err
			}
			for ; err == nil && k != nil; k, v, err = tdCursor.Prev() {
				if len(k) != 40 {
					return fmt.Errorf("key in TD table has to be 40 bytes long: %x", k)
				}
				var hash common.Hash
				copy(hash[:], k[8:])
				if cfg.hd.IsBadHeader(hash) {
					continue
				}
				var td big.Int
				if err = rlp.DecodeBytes(v, &td); err != nil {
					return err
				}
				if td.Cmp(&maxTd) > 0 {
					maxTd.Set(&td)
					copy(maxHash[:], k[8:])
					maxNum = binary.BigEndian.Uint64(k[:8])
				}
			}
			if err != nil {
				return err
			}
		}
		if maxNum == 0 {
			maxNum = u.UnwindPoint
			if maxHash, err = rawdb.ReadCanonicalHash(tx, maxNum); err != nil {
				return err
			}
		}
		if err = rawdb.WriteHeadHeaderHash(tx, maxHash); err != nil {
			return err
		}
		if err = u.Done(tx); err != nil {
			return err
		}
		if err = s.Update(tx, maxNum); err != nil {
			return err
		}
	}
	if !useExternalTx {
		if err := tx.Commit(); err != nil {
			return err
		}
	}
	return nil
}

func logProgressHeaders(logPrefix string, prev, now uint64) uint64 {
	speed := float64(now-prev) / float64(logInterval/time.Second)
	var m runtime.MemStats
	runtime.ReadMemStats(&m)
	log.Info(fmt.Sprintf("[%s] Wrote block headers", logPrefix),
		"number", now,
		"blk/second", speed,
		"alloc", common.StorageSize(m.Alloc),
		"sys", common.StorageSize(m.Sys))

	return now
}

type chainReader struct {
	config      *params.ChainConfig
	tx          kv.RwTx
	blockReader interfaces.FullBlockReader
}

func (cr chainReader) Config() *params.ChainConfig  { return cr.config }
func (cr chainReader) CurrentHeader() *types.Header { panic("") }
func (cr chainReader) GetHeader(hash common.Hash, number uint64) *types.Header {
	if cr.blockReader != nil {
		h, _ := cr.blockReader.Header(context.Background(), cr.tx, hash, number)
		return h
	}
	return rawdb.ReadHeader(cr.tx, hash, number)
}
func (cr chainReader) GetHeaderByNumber(number uint64) *types.Header {
	if cr.blockReader != nil {
		h, _ := cr.blockReader.HeaderByNumber(context.Background(), cr.tx, number)
		return h
	}
	return rawdb.ReadHeaderByNumber(cr.tx, number)

}
func (cr chainReader) GetHeaderByHash(hash common.Hash) *types.Header {
	if cr.blockReader != nil {
		number := rawdb.ReadHeaderNumber(cr.tx, hash)
		if number == nil {
			return nil
		}
		return cr.GetHeader(hash, *number)
	}
	h, _ := rawdb.ReadHeaderByHash(cr.tx, hash)
	return h
}
func (cr chainReader) GetTd(hash common.Hash, number uint64) *big.Int {
	td, err := rawdb.ReadTd(cr.tx, hash, number)
	if err != nil {
		log.Error("ReadTd failed", "err", err)
		return nil
	}
	return td
}

type epochReader struct {
	tx kv.RwTx
}

func (cr epochReader) GetEpoch(hash common.Hash, number uint64) ([]byte, error) {
	return rawdb.ReadEpoch(cr.tx, number, hash)
}
func (cr epochReader) PutEpoch(hash common.Hash, number uint64, proof []byte) error {
	return rawdb.WriteEpoch(cr.tx, number, hash, proof)
}
func (cr epochReader) GetPendingEpoch(hash common.Hash, number uint64) ([]byte, error) {
	return rawdb.ReadPendingEpoch(cr.tx, number, hash)
}
func (cr epochReader) PutPendingEpoch(hash common.Hash, number uint64, proof []byte) error {
	return rawdb.WritePendingEpoch(cr.tx, number, hash, proof)
}
func (cr epochReader) FindBeforeOrEqualNumber(number uint64) (blockNum uint64, blockHash common.Hash, transitionProof []byte, err error) {
	return rawdb.FindEpochBeforeOrEqualNumber(cr.tx, number)
}

func HeadersPrune(p *PruneState, tx kv.RwTx, cfg HeadersCfg, ctx context.Context) (err error) {
	useExternalTx := tx != nil
	if !useExternalTx {
		tx, err = cfg.db.BeginRw(ctx)
		if err != nil {
			return err
		}
		defer tx.Rollback()
	}

	if !useExternalTx {
		if err = tx.Commit(); err != nil {
			return err
		}
	}
	return nil
}

func DownloadAndIndexSnapshotsIfNeed(s *StageState, ctx context.Context, tx kv.RwTx, cfg HeadersCfg, initialCycle bool) error {
	if cfg.snapshots == nil {
		return nil
	}

	if initialCycle {
		if err := WaitForDownloader(ctx, tx, cfg); err != nil {
			return err
		}
		if err := cfg.snapshots.Reopen(); err != nil {
			return fmt.Errorf("ReopenSegments: %w", err)
		}
		expect := cfg.snapshotHashesCfg.ExpectBlocks
		if cfg.snapshots.SegmentsAvailable() < expect {
			c, err := tx.Cursor(kv.Headers)
			if err != nil {
				return err
			}
			defer c.Close()
			firstK, _, err := c.First()
			if err != nil {
				return err
			}
			c.Close()
			hasInDB := binary.BigEndian.Uint64(firstK)
			if cfg.snapshots.SegmentsAvailable() < hasInDB {
				return fmt.Errorf("not enough snapshots available: snapshots=%d, blockInDB=%d, expect=%d", cfg.snapshots.SegmentsAvailable(), hasInDB, expect)
			} else {
				log.Warn(fmt.Sprintf("not enough snapshots available: %d < %d, but we can re-generate them because DB has historical blocks up to: %d", cfg.snapshots.SegmentsAvailable(), expect, hasInDB))
			}
		}
		if err := cfg.snapshots.Reopen(); err != nil {
			return fmt.Errorf("ReopenIndices: %w", err)
		}

		// Create .idx files
		if cfg.snapshots.IndicesAvailable() < cfg.snapshots.SegmentsAvailable() {
			if !cfg.snapshots.SegmentsReady() {
				return fmt.Errorf("not all snapshot segments are available")
			}

			// wait for Downloader service to download all expected snapshots
			if cfg.snapshots.IndicesAvailable() < cfg.snapshots.SegmentsAvailable() {
				chainID, _ := uint256.FromBig(cfg.chainConfig.ChainID)
				workers := runtime.GOMAXPROCS(-1) - 1
				if workers < 1 {
					workers = 1
				}
				if workers > 4 {
					workers = 4
				}
				if err := snapshotsync.BuildIndices(ctx, cfg.snapshots, cfg.snapshotDir, *chainID, cfg.tmpdir, cfg.snapshots.IndicesAvailable(), workers, log.LvlInfo); err != nil {
					return err
				}
			}

			if err := cfg.snapshots.Reopen(); err != nil {
				return fmt.Errorf("ReopenIndices: %w", err)
			}
		}
	}

	if s.BlockNumber == 0 {
		logEvery := time.NewTicker(logInterval)
		defer logEvery.Stop()

		//tx.ClearBucket(kv.HeaderCanonical)
		//tx.ClearBucket(kv.HeaderTD)
		//tx.ClearBucket(kv.HeaderNumber)

		// fill some small tables from snapshots, in future we may store this data in snapshots also, but
		// for now easier just store them in db
		td := big.NewInt(0)
		if err := snapshotsync.ForEachHeader(ctx, cfg.snapshots, func(header *types.Header) error {
			blockNum, blockHash := header.Number.Uint64(), header.Hash()
			td.Add(td, header.Difficulty)
			if err := rawdb.WriteTd(tx, blockHash, blockNum, td); err != nil {
				return err
			}
			if err := rawdb.WriteCanonicalHash(tx, blockHash, blockNum); err != nil {
				return err
			}
			if err := rawdb.WriteHeaderNumber(tx, blockHash, blockNum); err != nil {
				return err
			}
			select {
			case <-ctx.Done():
				return ctx.Err()
			case <-logEvery.C:
				log.Info(fmt.Sprintf("[%s] Writing total difficulty index for snapshots", s.LogPrefix()), "block_num", header.Number.Uint64())
			default:
			}
			return nil
		}); err != nil {
			return err
		}

		// ResetSequence - allow set arbitrary value to sequence (for example to decrement it to exact value)
		ok, err := cfg.snapshots.ViewTxs(cfg.snapshots.BlocksAvailable(), func(sn *snapshotsync.TxnSegment) error {
			lastTxnID := sn.IdxTxnHash.BaseDataID() + uint64(sn.Seg.Count())
			if err := rawdb.ResetSequence(tx, kv.EthTx, lastTxnID+1); err != nil {
				return err
			}
			return nil
		})
		if err != nil {
			return err
		}
		if !ok {
			return fmt.Errorf("snapshot not found for block: %d", cfg.snapshots.BlocksAvailable())
		}
	}

	// Add last headers from snapshots to HeaderDownloader (as persistent links)
	if s.BlockNumber < cfg.snapshots.BlocksAvailable() {
		if err := cfg.hd.AddHeaderFromSnapshot(tx, cfg.snapshots.BlocksAvailable(), cfg.blockReader); err != nil {
			return err
		}
		if err := s.Update(tx, cfg.snapshots.BlocksAvailable()); err != nil {
			return err
		}
		s.BlockNumber = cfg.snapshots.BlocksAvailable()
	}

	return nil
}

// WaitForDownloader - wait for Downloader service to download all expected snapshots
// for MVP we sync with Downloader only once, in future will send new snapshots also
func WaitForDownloader(ctx context.Context, tx kv.RwTx, cfg HeadersCfg) error {
	snapshotsCfg := snapshothashes.KnownConfig(cfg.chainConfig.ChainName)
	checkStatsEvery := time.NewTicker(5 * time.Second)
	defer checkStatsEvery.Stop()

	// send all hashes to the Downloader service
	preverified := snapshotsCfg.Preverified
<<<<<<< HEAD
=======
	var prevBytesCompleted uint64
	logEvery := time.NewTicker(logInterval)
	defer logEvery.Stop()
>>>>>>> 9c2ea3d4
	for _, p := range preverified {
		req := &proto_downloader.DownloadRequest{Items: make([]*proto_downloader.DownloadItem, 1)}
		req.Items[0] = &proto_downloader.DownloadItem{
			TorrentHash: downloadergrpc.String2Proto(p.Hash),
			Path:        p.Name,
		}
		for {
			select {
			case <-ctx.Done():
				return ctx.Err()
			default:
			}
			if _, err := cfg.snapshotDownloader.Download(ctx, req); err != nil {
				log.Error("[Snapshots] Can't call downloader", "err", err)
				time.Sleep(10 * time.Second)
				continue
			}
			break
		}

		if reply, err := cfg.snapshotDownloader.Stats(ctx, &proto_downloader.StatsRequest{}); err != nil {
			log.Warn("Error while waiting for snapshots progress", "err", err)
		} else if reply.Completed {
			continue
		}

<<<<<<< HEAD
		logEvery := time.NewTicker(logInterval)
		defer logEvery.Stop()
		var prevBytesCompleted uint64

=======
>>>>>>> 9c2ea3d4
		// Print download progress until all segments are available
	Loop:
		for {
			select {
			case <-ctx.Done():
				return ctx.Err()
			case <-checkStatsEvery.C:
				if reply, err := cfg.snapshotDownloader.Stats(ctx, &proto_downloader.StatsRequest{}); err != nil {
					log.Warn("Error while waiting for snapshots progress", "err", err)
				} else if reply.Completed {
					break Loop
				}
			case <-logEvery.C:
				if reply, err := cfg.snapshotDownloader.Stats(ctx, &proto_downloader.StatsRequest{}); err != nil {
					log.Warn("Error while waiting for snapshots progress", "err", err)
				} else if reply.Completed {
					break Loop
				} else {
					readBytesPerSec := (reply.BytesCompleted - prevBytesCompleted) / uint64(logInterval.Seconds())
					// writeBytesPerSec += (reply.BytesWritten - prevBytesWritten) / int64(logInterval.Seconds())

<<<<<<< HEAD
					readiness := 100 * (float64(reply.BytesCompleted) / float64(reply.BytesTotal))
					log.Info("[Snapshots] download", "file", p.Name, "progress", fmt.Sprintf("%.2f%%", readiness),
=======
					//readiness := 100 * (float64(reply.BytesCompleted) / float64(reply.BytesTotal))
					log.Info("[Snapshots] download", //"progress", fmt.Sprintf("%.2f%%", readiness),
						"progress", libcommon.ByteCount(reply.BytesCompleted),
>>>>>>> 9c2ea3d4
						"download", libcommon.ByteCount(readBytesPerSec)+"/s",
						"torrent_peers", reply.Peers,
						"connections", reply.Connections,
						// "upload", libcommon.ByteCount(writeBytesPerSec)+"/s",
					)
					prevBytesCompleted = reply.BytesCompleted
				}
			}
		}
	}
	return nil
}<|MERGE_RESOLUTION|>--- conflicted
+++ resolved
@@ -1174,12 +1174,9 @@
 
 	// send all hashes to the Downloader service
 	preverified := snapshotsCfg.Preverified
-<<<<<<< HEAD
-=======
 	var prevBytesCompleted uint64
 	logEvery := time.NewTicker(logInterval)
 	defer logEvery.Stop()
->>>>>>> 9c2ea3d4
 	for _, p := range preverified {
 		req := &proto_downloader.DownloadRequest{Items: make([]*proto_downloader.DownloadItem, 1)}
 		req.Items[0] = &proto_downloader.DownloadItem{
@@ -1206,13 +1203,6 @@
 			continue
 		}
 
-<<<<<<< HEAD
-		logEvery := time.NewTicker(logInterval)
-		defer logEvery.Stop()
-		var prevBytesCompleted uint64
-
-=======
->>>>>>> 9c2ea3d4
 		// Print download progress until all segments are available
 	Loop:
 		for {
@@ -1234,14 +1224,9 @@
 					readBytesPerSec := (reply.BytesCompleted - prevBytesCompleted) / uint64(logInterval.Seconds())
 					// writeBytesPerSec += (reply.BytesWritten - prevBytesWritten) / int64(logInterval.Seconds())
 
-<<<<<<< HEAD
-					readiness := 100 * (float64(reply.BytesCompleted) / float64(reply.BytesTotal))
-					log.Info("[Snapshots] download", "file", p.Name, "progress", fmt.Sprintf("%.2f%%", readiness),
-=======
 					//readiness := 100 * (float64(reply.BytesCompleted) / float64(reply.BytesTotal))
 					log.Info("[Snapshots] download", //"progress", fmt.Sprintf("%.2f%%", readiness),
 						"progress", libcommon.ByteCount(reply.BytesCompleted),
->>>>>>> 9c2ea3d4
 						"download", libcommon.ByteCount(readBytesPerSec)+"/s",
 						"torrent_peers", reply.Peers,
 						"connections", reply.Connections,
