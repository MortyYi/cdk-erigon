--- conflicted
+++ resolved
@@ -328,23 +328,13 @@
 func unwindExec3(u *UnwindState, s *StageState, tx kv.RwTx, ctx context.Context, accumulator *shards.Accumulator, logger log.Logger) (err error) {
 	domains := libstate.NewSharedDomains(tx)
 	defer domains.Close()
-<<<<<<< HEAD
-	bn, _, err := domains.SeekCommitment2(tx, 0, u.UnwindPoint)
-	if err != nil {
-		return err
-	}
-	if bn > 0 && bn != u.UnwindPoint {
+	bn, _, ok, err := domains.SeekCommitment2(tx, 0, u.UnwindPoint)
+	if err != nil {
+		return err
+	}
+	if ok && bn != u.UnwindPoint {
 		return fmt.Errorf("commitment can unwind only to block: %d, requested: %d. UnwindTo was called with wrong value", bn, u.UnwindPoint)
 	}
-=======
-	//bn, _, ok, err := domains.SeekCommitment2(tx, 0, u.UnwindPoint)
-	//if err != nil {
-	//	return err
-	//}
-	//if ok && bn != u.UnwindPoint {
-	//	return fmt.Errorf("commitment can unwind only to block: %d, requested: %d. UnwindTo was called with wrong value", bn, u.UnwindPoint)
-	//}
->>>>>>> 016ca7bb
 
 	rs := state.NewStateV3(domains, logger)
 
