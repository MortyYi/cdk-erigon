--- conflicted
+++ resolved
@@ -41,10 +41,6 @@
 		Label(label).
 		PageSize(targetPageSize.Bytes()).
 		MapSize(datasize.ByteSize(info.Geo.Upper)).
-<<<<<<< HEAD
-=======
-		GrowthStep(8 * datasize.GB).
->>>>>>> 368572f8
 		Flags(func(flags uint) uint { return flags | mdbx.WriteMap }).
 		WithTableCfg(func(_ kv.TableCfg) kv.TableCfg { return kv.TablesCfgByLabel(label) }).
 		MustOpen()
@@ -102,20 +98,14 @@
 	}
 	total, _ = srcC.Count()
 
-<<<<<<< HEAD
 	if err := dst.Update(ctx, func(tx kv.RwTx) error {
 		return tx.ClearBucket(table)
 	}); err != nil {
 		return err
 	}
-	dstTx, err1 := dst.BeginRw(ctx)
-	if err1 != nil {
-		return err1
-=======
 	dstTx, err := dst.BeginRw(ctx)
 	if err != nil {
 		return err
->>>>>>> 368572f8
 	}
 	defer dstTx.Rollback()
 
