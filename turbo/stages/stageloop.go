--- conflicted
+++ resolved
@@ -149,14 +149,9 @@
 		blocksInSnapshots = blockSnapshots.BlocksAvailable()
 	}
 	// 2 corner-cases: when sync with --snapshots=false and when executed only blocks from snapshots (in this case all stages progress is equal and > 0, but node is not synced)
-<<<<<<< HEAD
 	isSynced := finishProgressBefore > blocksInSnapshots && finishProgressBefore == headersProgressBefore
 	canRunCycleInOneTransaction := !isSynced
 	log.Warn("[dbg] canRunCycleInOneTransaction", "finishProgressBefore", finishProgressBefore, "blocksInSnapshots", blocksInSnapshots, "isSynced", isSynced, "initialCycle", initialCycle)
-=======
-	isSynced := finishProgressBefore > 0 && finishProgressBefore > blocksInSnapshots && finishProgressBefore == headersProgressBefore
-	canRunCycleInOneTransaction := !isSynced
->>>>>>> 528bb4cb
 
 	// Main steps:
 	// - process new blocks
