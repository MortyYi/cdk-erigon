package stages

import (
	"context"
	"errors"
	"fmt"
	"math/big"
	"time"

	"github.com/holiman/uint256"
	"github.com/ledgerwatch/erigon-lib/chain"
	libcommon "github.com/ledgerwatch/erigon-lib/common"
	"github.com/ledgerwatch/erigon-lib/common/datadir"
	"github.com/ledgerwatch/erigon-lib/common/dbg"
	proto_downloader "github.com/ledgerwatch/erigon-lib/gointerfaces/downloader"
	"github.com/ledgerwatch/erigon-lib/gointerfaces/remote"
	"github.com/ledgerwatch/erigon-lib/kv"
	"github.com/ledgerwatch/erigon-lib/kv/memdb"
	"github.com/ledgerwatch/erigon-lib/state"
	"github.com/ledgerwatch/erigon/core/rawdb/blockio"
	"github.com/ledgerwatch/erigon/turbo/services"
	"github.com/ledgerwatch/log/v3"

	"github.com/ledgerwatch/erigon/cmd/sentry/sentry"
	"github.com/ledgerwatch/erigon/consensus/misc"
	"github.com/ledgerwatch/erigon/core/rawdb"
	"github.com/ledgerwatch/erigon/core/types"
	"github.com/ledgerwatch/erigon/core/vm"
	"github.com/ledgerwatch/erigon/eth/ethconfig"
	"github.com/ledgerwatch/erigon/eth/stagedsync"
	"github.com/ledgerwatch/erigon/eth/stagedsync/stages"
	"github.com/ledgerwatch/erigon/p2p"
	"github.com/ledgerwatch/erigon/turbo/engineapi"
	"github.com/ledgerwatch/erigon/turbo/shards"
	"github.com/ledgerwatch/erigon/turbo/snapshotsync"
	"github.com/ledgerwatch/erigon/turbo/stages/bodydownload"
	"github.com/ledgerwatch/erigon/turbo/stages/headerdownload"
)

func SendPayloadStatus(hd *headerdownload.HeaderDownload, headBlockHash libcommon.Hash, err error) {
	if pendingPayloadStatus := hd.GetPendingPayloadStatus(); pendingPayloadStatus != nil {
		if err != nil {
			hd.PayloadStatusCh <- engineapi.PayloadStatus{CriticalError: err}
		} else {
			hd.PayloadStatusCh <- *pendingPayloadStatus
		}
	} else if pendingPayloadHash := hd.GetPendingPayloadHash(); pendingPayloadHash != (libcommon.Hash{}) {
		if err != nil {
			hd.PayloadStatusCh <- engineapi.PayloadStatus{CriticalError: err}
		} else {
			var status remote.EngineStatus
			if headBlockHash == pendingPayloadHash {
				status = remote.EngineStatus_VALID
			} else {
				log.Warn("Failed to execute pending payload", "pendingPayload", pendingPayloadHash, "headBlock", headBlockHash)
				status = remote.EngineStatus_INVALID
			}
			hd.PayloadStatusCh <- engineapi.PayloadStatus{
				Status:          status,
				LatestValidHash: headBlockHash,
			}
		}
	}
	hd.ClearPendingPayloadHash()
	hd.SetPendingPayloadStatus(nil)
}

// StageLoop runs the continuous loop of staged sync
func StageLoop(ctx context.Context,
	db kv.RwDB,
	sync *stagedsync.Sync,
	hd *headerdownload.HeaderDownload,
	waitForDone chan struct{},
	loopMinTime time.Duration,
	logger log.Logger,
	blockSnapshots *snapshotsync.RoSnapshots,
	hook *Hook,
) {
	defer close(waitForDone)
	initialCycle := true

	for {
		start := time.Now()

		select {
		case <-hd.ShutdownCh:
			return
		default:
			// continue
		}

		// Sync from scratch must be able Commit partial progress
		// In all other cases - process blocks batch in 1 RwTx
		blocksInSnapshots := uint64(0)
		if blockSnapshots != nil {
			blocksInSnapshots = blockSnapshots.BlocksAvailable()
		}
		var finishProgressBefore, headersProgressBefore uint64
		var err error
		if err := db.View(ctx, func(tx kv.Tx) error {
			if finishProgressBefore, err = stages.GetStageProgress(tx, stages.Finish); err != nil {
				return err
			}
			if headersProgressBefore, err = stages.GetStageProgress(tx, stages.Headers); err != nil {
				return err
			}
			return nil
		}); err != nil {
			log.Error("Staged Sync", "err", err)
			time.Sleep(500 * time.Millisecond) // just to avoid too much similar errors in logs
			continue
		}

		// 2 corner-cases: when sync with --snapshots=false and when executed only blocks from snapshots (in this case all stages progress is equal and > 0, but node is not synced)
		isSynced := finishProgressBefore > 0 && finishProgressBefore > blocksInSnapshots && finishProgressBefore == headersProgressBefore
		initialCycle = !isSynced

		// Estimate the current top height seen from the peer
		headBlockHash, err := StageLoopStep(ctx, db, sync, initialCycle, logger, hook)

		SendPayloadStatus(hd, headBlockHash, err)

		if err != nil {
			if errors.Is(err, libcommon.ErrStopped) || errors.Is(err, context.Canceled) {
				return
			}

			log.Error("Staged Sync", "err", err)
			if recoveryErr := hd.RecoverFromDb(db); recoveryErr != nil {
				log.Error("Failed to recover header sentriesClient", "err", recoveryErr)
			}
			time.Sleep(500 * time.Millisecond) // just to avoid too much similar errors in logs
			continue
		}

		hd.AfterInitialCycle()

		if loopMinTime != 0 {
			waitTime := loopMinTime - time.Since(start)
			log.Info("Wait time until next loop", "for", waitTime)
			c := time.After(waitTime)
			select {
			case <-ctx.Done():
				return
			case <-c:
			}
		}
	}
}

func StageLoopStep(ctx context.Context, db kv.RwDB, sync *stagedsync.Sync, initialCycle bool, logger log.Logger, hook *Hook) (headBlockHash libcommon.Hash, err error) {
	defer func() {
		if rec := recover(); rec != nil {
			err = fmt.Errorf("%+v, trace: %s", rec, dbg.Stack())
		}
	}() // avoid crash because Erigon's core does many things

	var finishProgressBefore uint64
	if err := db.View(ctx, func(tx kv.Tx) error {
		if finishProgressBefore, err = stages.GetStageProgress(tx, stages.Finish); err != nil {
			return err
		}
		return nil
	}); err != nil {
		return headBlockHash, err
	}

<<<<<<< HEAD
	// Sync from scratch must be able Commit partial progress
	// In all other cases - process blocks batch in 1 RwTx
	blocksInSnapshots := uint64(0)
	if blockSnapshots != nil {
		blocksInSnapshots = blockSnapshots.BlocksAvailable()
	}

	// 2 corner-cases: when sync with --snapshots=false and when executed only blocks from snapshots (in this case all stages progress is equal and > 0, but node is not synced)
	isSynced := finishProgressBefore > blocksInSnapshots && finishProgressBefore == headersProgressBefore
	canRunCycleInOneTransaction := !isSynced
	log.Warn("[dbg] canRunCycleInOneTransaction", "finishProgressBefore", finishProgressBefore, "blocksInSnapshots", blocksInSnapshots, "isSynced", isSynced, "initialCycle", initialCycle, "canRunCycleInOneTransaction", canRunCycleInOneTransaction)
=======
	canRunCycleInOneTransaction := !initialCycle
>>>>>>> b8fbda01

	// Main steps:
	// - process new blocks
	// - commit(no_sync). NoSync - making data available for readers as-soon-as-possible. Can
	//       send notifications Now and do write to disks Later.
	// - Send Notifications: about new blocks, new receipts, state changes, etc...
	// - Prune(limited time)+Commit(sync). Write to disk happening here.

	var tx kv.RwTx // on this variable will run sync cycle.
	if canRunCycleInOneTransaction {
		tx, err = db.BeginRwNosync(ctx)
		if err != nil {
			return headBlockHash, err
		}
		defer tx.Rollback()
	}

	if hook != nil {
		if err = hook.BeforeRun(tx, canRunCycleInOneTransaction); err != nil {
			return headBlockHash, err
		}
	}
	err = sync.Run(db, tx, initialCycle)
	if err != nil {
		return headBlockHash, err
	}
	logCtx := sync.PrintTimings()
	var tableSizes []interface{}
	var commitTime time.Duration
	if canRunCycleInOneTransaction {
		tableSizes = stagedsync.PrintTables(db, tx) // Need to do this before commit to access tx
		commitStart := time.Now()
		errTx := tx.Commit()
		if errTx != nil {
			return headBlockHash, errTx
		}
		commitTime = time.Since(commitStart)
	}

	// -- send notifications START
	var head uint64
	if err := db.View(ctx, func(tx kv.Tx) error {
		headBlockHash = rawdb.ReadHeadBlockHash(tx)
		if head, err = stages.GetStageProgress(tx, stages.Headers); err != nil {
			return err
		}
		if hook != nil {
			if err = hook.AfterRun(tx, finishProgressBefore); err != nil {
				return err
			}
		}
		return nil
	}); err != nil {
		return headBlockHash, err
	}
	if canRunCycleInOneTransaction && (head != finishProgressBefore || commitTime > 500*time.Millisecond) {
		logger.Info("Commit cycle", "in", commitTime)
	}
	if head != finishProgressBefore && len(logCtx) > 0 { // No printing of timings or table sizes if there were no progress
		logger.Info("Timings (slower than 50ms)", logCtx...)
		if len(tableSizes) > 0 {
			logger.Info("Tables", tableSizes...)
		}
	}
	// -- send notifications END

	// -- Prune+commit(sync)
	if err := db.Update(ctx, func(tx kv.RwTx) error { return sync.RunPrune(db, tx, initialCycle) }); err != nil {
		return headBlockHash, err
	}

	return headBlockHash, nil
}

type Hook struct {
	ctx           context.Context
	notifications *shards.Notifications
	sync          *stagedsync.Sync
	chainConfig   *chain.Config
	logger        log.Logger
	updateHead    func(ctx context.Context, headHeight uint64, headTime uint64, hash libcommon.Hash, td *uint256.Int)
}

func NewHook(ctx context.Context, notifications *shards.Notifications, sync *stagedsync.Sync, chainConfig *chain.Config, logger log.Logger, updateHead func(ctx context.Context, headHeight uint64, headTime uint64, hash libcommon.Hash, td *uint256.Int)) *Hook {
	return &Hook{ctx: ctx, notifications: notifications, sync: sync, chainConfig: chainConfig, logger: logger, updateHead: updateHead}
}
func (h *Hook) BeforeRun(tx kv.Tx, canRunCycleInOneTransaction bool) error {
	notifications := h.notifications
	if notifications != nil && notifications.Accumulator != nil && canRunCycleInOneTransaction {
		stateVersion, err := rawdb.GetStateVersion(tx)
		if err != nil {
			h.logger.Error("problem reading plain state version", "err", err)
		}
		notifications.Accumulator.Reset(stateVersion)
	}
	return nil
}
func (h *Hook) AfterRun(tx kv.Tx, finishProgressBefore uint64) error {
	notifications := h.notifications
	// -- send notifications START
	//TODO: can this 2 headers be 1
	var headHeader, currentHeder *types.Header

	// Update sentry status for peers to see our sync status
	var headTd *big.Int
	var plainStateVersion uint64
	head, err := stages.GetStageProgress(tx, stages.Headers)
	if err != nil {
		return err
	}
	headHash, err := rawdb.ReadCanonicalHash(tx, head)
	if err != nil {
		return err
	}
	if headTd, err = rawdb.ReadTd(tx, headHash, head); err != nil {
		return err
	}
	headHeader = rawdb.ReadHeader(tx, headHash, head)
	currentHeder = rawdb.ReadCurrentHeader(tx)

	// update the accumulator with a new plain state version so the cache can be notified that
	// state has moved on
	if plainStateVersion, err = rawdb.GetStateVersion(tx); err != nil {
		return err
	}
	notifications.Accumulator.SetStateID(plainStateVersion)

	if headTd != nil && headHeader != nil {
		headTd256, overflow := uint256.FromBig(headTd)
		if overflow {
			return fmt.Errorf("headTds higher than 2^256-1")
		}
		h.updateHead(h.ctx, head, headHeader.Time, headHash, headTd256)
	}

	if notifications != nil && notifications.Events != nil {
		if err = stagedsync.NotifyNewHeaders(h.ctx, finishProgressBefore, head, h.sync.PrevUnwindPoint(), notifications.Events, tx, h.logger); err != nil {
			return nil
		}
	}

	if notifications != nil && notifications.Accumulator != nil && currentHeder != nil {
		pendingBaseFee := misc.CalcBaseFee(h.chainConfig, currentHeder)
		if currentHeder.Number.Uint64() == 0 {
			notifications.Accumulator.StartChange(0, currentHeder.Hash(), nil, false)
		}

		notifications.Accumulator.SendAndReset(h.ctx, notifications.StateChangesConsumer, pendingBaseFee.Uint64(), currentHeder.GasLimit)
	}
	// -- send notifications END
	return nil
}

func MiningStep(ctx context.Context, kv kv.RwDB, mining *stagedsync.Sync, tmpDir string) (err error) {
	defer func() {
		if rec := recover(); rec != nil {
			err = fmt.Errorf("%+v, trace: %s", rec, dbg.Stack())
		}
	}() // avoid crash because Erigon's core does many things

	tx, err := kv.BeginRo(ctx)
	if err != nil {
		return err
	}
	defer tx.Rollback()

	miningBatch := memdb.NewMemoryBatch(tx, tmpDir)
	defer miningBatch.Rollback()

	if err = mining.Run(nil, miningBatch, false /* firstCycle */); err != nil {
		return err
	}
	tx.Rollback()
	return nil
}

func StateStep(ctx context.Context, batch kv.RwTx, blockWriter *blockio.BlockWriter, stateSync *stagedsync.Sync, Bd *bodydownload.BodyDownload, header *types.Header, body *types.RawBody, unwindPoint uint64, headersChain []*types.Header, bodiesChain []*types.RawBody) (err error) {
	defer func() {
		if rec := recover(); rec != nil {
			err = fmt.Errorf("%+v, trace: %s", rec, dbg.Stack())
		}
	}() // avoid crash because Erigon's core does many things

	// Construct side fork if we have one
	if unwindPoint > 0 {
		// Run it through the unwind
		stateSync.UnwindTo(unwindPoint, libcommon.Hash{})
		if err = stateSync.RunUnwind(nil, batch); err != nil {
			return err
		}
	}
	// Once we unwound we can start constructing the chain (assumption: len(headersChain) == len(bodiesChain))
	for i := range headersChain {
		currentHeader := headersChain[i]
		currentBody := bodiesChain[i]
		currentHeight := headersChain[i].Number.Uint64()
		currentHash := headersChain[i].Hash()
		// Prepare memory state for block execution
		Bd.AddToPrefetch(currentHeader, currentBody)
		if err := blockWriter.WriteHeader(batch, currentHeader); err != nil {
			return err
		}
		if err := blockWriter.WriteCanonicalHash(batch, currentHash, currentHeight); err != nil {
			return err
		}
	}

	// If we did not specify header or body we stop here
	if header == nil {
		return nil
	}
	// Setup
	height := header.Number.Uint64()
	hash := header.Hash()
	// Prepare memory state for block execution
	if err = blockWriter.WriteHeader(batch, header); err != nil {
		return err
	}
	if err = blockWriter.WriteCanonicalHash(batch, hash, height); err != nil {
		return err
	}

	if err := rawdb.WriteHeadHeaderHash(batch, hash); err != nil {
		return err
	}

	if err = stages.SaveStageProgress(batch, stages.Headers, height); err != nil {
		return err
	}
	if body != nil {
		Bd.AddToPrefetch(header, body)
	}
	// Run state sync
	if err = stateSync.Run(nil, batch, false /* firstCycle */); err != nil {
		return err
	}
	return nil
}

func NewDefaultStages(ctx context.Context,
	db kv.RwDB,
	p2pCfg p2p.Config,
	cfg *ethconfig.Config,
	controlServer *sentry.MultiClient,
	notifications *shards.Notifications,
	snapDownloader proto_downloader.DownloaderClient,
	blockReader services.FullBlockReader,
	agg *state.AggregatorV3,
	forkValidator *engineapi.ForkValidator,
	logger log.Logger,
) []*stagedsync.Stage {
	dirs := cfg.Dirs
	blockWriter := blockio.NewBlockWriter(cfg.HistoryV3, cfg.TransactionsV3)
	blockRetire := snapshotsync.NewBlockRetire(1, dirs.Tmp, blockReader, db, snapDownloader, notifications.Events, logger)

	// During Import we don't want other services like header requests, body requests etc. to be running.
	// Hence we run it in the test mode.
	runInTestMode := cfg.ImportMode

	return stagedsync.DefaultStages(ctx,
		stagedsync.StageSnapshotsCfg(db, *controlServer.ChainConfig, dirs, blockRetire, snapDownloader, blockReader, notifications.Events, cfg.HistoryV3, agg),
		stagedsync.StageHeadersCfg(db, controlServer.Hd, controlServer.Bd, *controlServer.ChainConfig, controlServer.SendHeaderRequest, controlServer.PropagateNewBlockHashes, controlServer.Penalize, cfg.BatchSize, p2pCfg.NoDiscovery, blockReader, blockWriter, dirs.Tmp, notifications, forkValidator),
		stagedsync.StageCumulativeIndexCfg(db),
		stagedsync.StageBlockHashesCfg(db, dirs.Tmp, controlServer.ChainConfig, blockWriter),
		stagedsync.StageBodiesCfg(db, controlServer.Bd, controlServer.SendBodyRequest, controlServer.Penalize, controlServer.BroadcastNewBlock, cfg.Sync.BodyDownloadTimeoutSeconds, *controlServer.ChainConfig, blockReader, cfg.HistoryV3, blockWriter),
		stagedsync.StageSendersCfg(db, controlServer.ChainConfig, false, dirs.Tmp, cfg.Prune, blockRetire, blockWriter, blockReader, controlServer.Hd),
		stagedsync.StageExecuteBlocksCfg(
			db,
			cfg.Prune,
			cfg.BatchSize,
			nil,
			controlServer.ChainConfig,
			controlServer.Engine,
			&vm.Config{},
			notifications.Accumulator,
			cfg.StateStream,
			/*stateStream=*/ false,
			cfg.HistoryV3,
			dirs,
			blockReader,
			controlServer.Hd,
			cfg.Genesis,
			cfg.Sync,
			agg,
		),
		stagedsync.StageHashStateCfg(db, dirs, cfg.HistoryV3),
		stagedsync.StageTrieCfg(db, true, true, false, dirs.Tmp, blockReader, controlServer.Hd, cfg.HistoryV3, agg),
		stagedsync.StageHistoryCfg(db, cfg.Prune, dirs.Tmp),
		stagedsync.StageLogIndexCfg(db, cfg.Prune, dirs.Tmp),
		stagedsync.StageCallTracesCfg(db, cfg.Prune, 0, dirs.Tmp),
		stagedsync.StageTxLookupCfg(db, cfg.Prune, dirs.Tmp, controlServer.ChainConfig.Bor, blockReader),
		stagedsync.StageFinishCfg(db, dirs.Tmp, forkValidator),
		runInTestMode)
}

func NewInMemoryExecution(ctx context.Context, db kv.RwDB, cfg *ethconfig.Config, controlServer *sentry.MultiClient,
	dirs datadir.Dirs, notifications *shards.Notifications, snapshots *snapshotsync.RoSnapshots, agg *state.AggregatorV3,
	logger log.Logger) (*stagedsync.Sync, error) {
	blockReader, blockWriter := snapshotsync.NewBlockReader(snapshots, cfg.TransactionsV3), blockio.NewBlockWriter(cfg.HistoryV3, cfg.TransactionsV3)

	return stagedsync.New(
		stagedsync.StateStages(ctx,
			stagedsync.StageHeadersCfg(db, controlServer.Hd, controlServer.Bd, *controlServer.ChainConfig, controlServer.SendHeaderRequest, controlServer.PropagateNewBlockHashes, controlServer.Penalize, cfg.BatchSize, false, blockReader, blockWriter, dirs.Tmp, nil, nil),
			stagedsync.StageBodiesCfg(db, controlServer.Bd, controlServer.SendBodyRequest, controlServer.Penalize, controlServer.BroadcastNewBlock, cfg.Sync.BodyDownloadTimeoutSeconds, *controlServer.ChainConfig, blockReader, cfg.HistoryV3, blockWriter),
			stagedsync.StageBlockHashesCfg(db, dirs.Tmp, controlServer.ChainConfig, blockWriter),
			stagedsync.StageSendersCfg(db, controlServer.ChainConfig, true, dirs.Tmp, cfg.Prune, nil, blockWriter, blockReader, controlServer.Hd),
			stagedsync.StageExecuteBlocksCfg(
				db,
				cfg.Prune,
				cfg.BatchSize,
				nil,
				controlServer.ChainConfig,
				controlServer.Engine,
				&vm.Config{},
				notifications.Accumulator,
				cfg.StateStream,
				true,
				cfg.HistoryV3,
				cfg.Dirs,
				blockReader,
				controlServer.Hd,
				cfg.Genesis,
				cfg.Sync,
				agg,
			),
			stagedsync.StageHashStateCfg(db, dirs, cfg.HistoryV3),
			stagedsync.StageTrieCfg(db, true, true, true, dirs.Tmp, blockReader, controlServer.Hd, cfg.HistoryV3, agg)),
		stagedsync.StateUnwindOrder,
		nil, /* pruneOrder */
		logger,
	), nil
}<|MERGE_RESOLUTION|>--- conflicted
+++ resolved
@@ -165,21 +165,7 @@
 		return headBlockHash, err
 	}
 
-<<<<<<< HEAD
-	// Sync from scratch must be able Commit partial progress
-	// In all other cases - process blocks batch in 1 RwTx
-	blocksInSnapshots := uint64(0)
-	if blockSnapshots != nil {
-		blocksInSnapshots = blockSnapshots.BlocksAvailable()
-	}
-
-	// 2 corner-cases: when sync with --snapshots=false and when executed only blocks from snapshots (in this case all stages progress is equal and > 0, but node is not synced)
-	isSynced := finishProgressBefore > blocksInSnapshots && finishProgressBefore == headersProgressBefore
-	canRunCycleInOneTransaction := !isSynced
-	log.Warn("[dbg] canRunCycleInOneTransaction", "finishProgressBefore", finishProgressBefore, "blocksInSnapshots", blocksInSnapshots, "isSynced", isSynced, "initialCycle", initialCycle, "canRunCycleInOneTransaction", canRunCycleInOneTransaction)
-=======
 	canRunCycleInOneTransaction := !initialCycle
->>>>>>> b8fbda01
 
 	// Main steps:
 	// - process new blocks
