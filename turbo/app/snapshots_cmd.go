--- conflicted
+++ resolved
@@ -265,35 +265,6 @@
 	}()
 	return nil
 }
-<<<<<<< HEAD
-=======
-func doRam(cliCtx *cli.Context) error {
-	var logger log.Logger
-	var err error
-	if logger, _, err = debug.Setup(cliCtx, true /* rootLogger */); err != nil {
-		return err
-	}
-	defer logger.Info("Done")
-	args := cliCtx.Args()
-	if args.Len() < 1 {
-		return fmt.Errorf("expecting file path as a first argument")
-	}
-	f := args.First()
-	var m runtime.MemStats
-	runtime.ReadMemStats(&m)
-	runtime.ReadMemStats(&m)
-	before := m.Alloc
-	logger.Info("RAM before open", "alloc", common.ByteCount(m.Alloc), "sys", common.ByteCount(m.Sys))
-	decompressor, err := compress.NewDecompressor(f)
-	if err != nil {
-		return err
-	}
-	defer decompressor.Close()
-	runtime.ReadMemStats(&m)
-	logger.Info("RAM after open", "alloc", common.ByteCount(m.Alloc), "sys", common.ByteCount(m.Sys), "diff", common.ByteCount(m.Alloc-before))
-	return nil
-}
->>>>>>> 6afcd7ee
 
 func doIndicesCommand(cliCtx *cli.Context) error {
 	logger, _, err := debug.Setup(cliCtx, true /* rootLogger */)
