--- conflicted
+++ resolved
@@ -280,11 +280,6 @@
 	chainDB := mdbx.NewMDBX(logger).Path(dirs.Chaindata).MustOpen()
 	defer chainDB.Close()
 
-<<<<<<< HEAD
-	dir.MustExist(dirs.SnapHistory, dirs.SnapDomain)
-
-=======
->>>>>>> bda29b2a
 	if rebuild {
 		panic("not implemented")
 	}
