--- conflicted
+++ resolved
@@ -50,10 +50,6 @@
 
 		//TODO: AlexSharov - need to fix this test
 		bt.skipLoad(`^ValidBlocks/bcForkStressTest/ForkStressTest.json`)
-<<<<<<< HEAD
-		//bt.skipLoad(`^TransitionTests`)
-=======
->>>>>>> c5f1e082
 	}
 
 	checkStateRoot := true
