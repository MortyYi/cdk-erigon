// Copyright 2015 The go-ethereum Authors
// This file is part of the go-ethereum library.
//
// The go-ethereum library is free software: you can redistribute it and/or modify
// it under the terms of the GNU Lesser General Public License as published by
// the Free Software Foundation, either version 3 of the License, or
// (at your option) any later version.
//
// The go-ethereum library is distributed in the hope that it will be useful,
// but WITHOUT ANY WARRANTY; without even the implied warranty of
// MERCHANTABILITY or FITNESS FOR A PARTICULAR PURPOSE. See the
// GNU Lesser General Public License for more details.
//
// You should have received a copy of the GNU Lesser General Public License
// along with the go-ethereum library. If not, see <http://www.gnu.org/licenses/>.

//go:build integration_skip

package discover

import (
	"bytes"
	"context"
	"crypto/ecdsa"
	crand "crypto/rand"
	"encoding/binary"
	"errors"
	"fmt"
	"io"
	"math/rand"
	"net"
	"reflect"
	"runtime"
	"testing"
	"time"

	"github.com/ledgerwatch/erigon/turbo/testlog"
	"github.com/ledgerwatch/log/v3"

	"github.com/ledgerwatch/erigon/p2p/discover/v4wire"
	"github.com/ledgerwatch/erigon/p2p/enode"
	"github.com/ledgerwatch/erigon/p2p/enr"
)

// shared test variables
var (
	futureExp          = uint64(time.Now().Add(10 * time.Hour).Unix())
	testTarget         = v4wire.Pubkey{0, 1, 0, 1, 0, 1, 0, 1, 0, 1, 0, 1, 0, 1, 0, 1}
	testRemote         = v4wire.Endpoint{IP: net.ParseIP("1.1.1.1").To4(), UDP: 1, TCP: 2}
	testLocalAnnounced = v4wire.Endpoint{IP: net.ParseIP("2.2.2.2").To4(), UDP: 3, TCP: 4}
	testLocal          = v4wire.Endpoint{IP: net.ParseIP("3.3.3.3").To4(), UDP: 5, TCP: 6}
)

type udpTest struct {
	t                   *testing.T
	pipe                *dgramPipe
	table               *Table
	db                  *enode.DB
	udp                 *UDPv4
	sent                [][]byte
	localkey, remotekey *ecdsa.PrivateKey
	remoteaddr          *net.UDPAddr
}

func newUDPTest(t *testing.T, logger log.Logger) *udpTest {
	return newUDPTestContext(context.Background(), t, logger)
}

func newUDPTestContext(ctx context.Context, t *testing.T, logger log.Logger) *udpTest {
	ctx = disableLookupSlowdown(ctx)

	replyTimeout := contextGetReplyTimeout(ctx)
	if replyTimeout == 0 {
		replyTimeout = 50 * time.Millisecond
	}

	test := &udpTest{
		t:          t,
		pipe:       newpipe(),
		localkey:   newkey(),
		remotekey:  newkey(),
		remoteaddr: &net.UDPAddr{IP: net.IP{10, 0, 1, 99}, Port: 30303},
	}
	tmpDir := t.TempDir()

	var err error
	test.db, err = enode.OpenDB(ctx, "", tmpDir)
	if err != nil {
		panic(err)
	}
	ln := enode.NewLocalNode(test.db, test.localkey, logger)
	test.udp, err = ListenV4(ctx, "test", test.pipe, ln, Config{
		PrivateKey: test.localkey,
		Log:        testlog.Logger(t, log.LvlError),

		ReplyTimeout: replyTimeout,

		PingBackDelay: time.Nanosecond,

		PrivateKeyGenerator: contextGetPrivateKeyGenerator(ctx),

		TableRevalidateInterval: time.Hour,
	})
	if err != nil {
		panic(err)
	}
	test.table = test.udp.tab
	// Wait for initial refresh so the table doesn't send unexpected findnode.
	<-test.table.initDone
	return test
}

func (test *udpTest) close() {
	test.udp.Close()
	test.db.Close()
}

// handles a packet as if it had been sent to the transport.
func (test *udpTest) packetIn(wantError error, data v4wire.Packet) {
	test.t.Helper()

	test.packetInFrom(wantError, test.remotekey, test.remoteaddr, data)
}

// handles a packet as if it had been sent to the transport by the key/endpoint.
func (test *udpTest) packetInFrom(wantError error, key *ecdsa.PrivateKey, addr *net.UDPAddr, data v4wire.Packet) {
	test.t.Helper()

	enc, _, err := v4wire.Encode(key, data)
	if err != nil {
		test.t.Errorf("%s encode error: %v", data.Name(), err)
	}
	test.sent = append(test.sent, enc)

	err = test.udp.handlePacket(addr, enc)
	if (wantError == nil) && (err != nil) {
		test.t.Errorf("handlePacket error: %q", err)
	} else if (wantError != nil) && (err != wantError) {
		test.t.Errorf("error mismatch: got %q, want %q", err, wantError)
	}
}

// waits for a packet to be sent by the transport.
// validate should have type func(X, *net.UDPAddr, []byte), where X is a packet type.
func (test *udpTest) waitPacketOut(validate interface{}) (closed bool) {
	test.t.Helper()

	dgram, err := test.pipe.receive()
	if err == errClosed {
		return true
	} else if err != nil {
		test.t.Error("packet receive error:", err)
		return false
	}
	p, _, hash, err := v4wire.Decode(dgram.data)
	if err != nil {
		test.t.Errorf("sent packet decode error: %v", err)
		return false
	}
	fn := reflect.ValueOf(validate)
	exptype := fn.Type().In(0)
	if !reflect.TypeOf(p).AssignableTo(exptype) {
		test.t.Errorf("sent packet type mismatch, got: %v, want: %v", reflect.TypeOf(p), exptype)
		return false
	}
	fn.Call([]reflect.Value{reflect.ValueOf(p), reflect.ValueOf(&dgram.to), reflect.ValueOf(hash)})
	return false
}

func TestUDPv4_packetErrors(t *testing.T) {
	logger := log.New()
	test := newUDPTest(t, logger)
	defer test.close()

	test.packetIn(errExpired, &v4wire.Ping{From: testRemote, To: testLocalAnnounced, Version: 4})
	test.packetIn(errUnsolicitedReply, &v4wire.Pong{ReplyTok: []byte{}, Expiration: futureExp})
	test.packetIn(errUnknownNode, &v4wire.Findnode{Expiration: futureExp})
	test.packetIn(errUnsolicitedReply, &v4wire.Neighbors{Expiration: futureExp})
}

func TestUDPv4_pingTimeout(t *testing.T) {
	t.Parallel()
	logger := log.New()
	test := newUDPTest(t, logger)
	defer test.close()

	key := newkey()
	toaddr := &net.UDPAddr{IP: net.ParseIP("1.2.3.4"), Port: 2222}
	node := enode.NewV4(&key.PublicKey, toaddr.IP, 0, toaddr.Port)
	if _, err := test.udp.ping(node); err != errTimeout {
		t.Error("expected timeout error, got", err)
	}
}

type testPacket byte

func (req testPacket) Kind() byte   { return byte(req) }
func (req testPacket) Name() string { return "" }

func TestUDPv4_responseTimeouts(t *testing.T) {
	if runtime.GOOS == `darwin` {
		t.Skip("unstable test on darwin")
	}
	t.Parallel()
	logger := log.New()

	ctx := context.Background()
	ctx = contextWithReplyTimeout(ctx, respTimeout)

	test := newUDPTestContext(ctx, t, logger)
	defer test.close()

	rand.Seed(time.Now().UnixNano())
	randomDuration := func(max time.Duration) time.Duration {
		return time.Duration(rand.Int63n(int64(max)))
	}

	var (
		nReqs      = 200
		nTimeouts  = 0                       // number of requests with ptype > 128
		nilErr     = make(chan error, nReqs) // for requests that get a reply
		timeoutErr = make(chan error, nReqs) // for requests that time out
	)
	for i := 0; i < nReqs; i++ {
		// Create a matcher for a random request in udp.loop. Requests
		// with ptype <= 128 will not get a reply and should time out.
		// For all other requests, a reply is scheduled to arrive
		// within the timeout window.
		p := &replyMatcher{
			ptype:    byte(rand.Intn(255)),
			callback: func(v4wire.Packet) (bool, bool) { return true, true },
		}
		binary.BigEndian.PutUint64(p.from[:], uint64(i))
		if p.ptype <= 128 {
			p.errc = timeoutErr
			test.udp.addReplyMatcher <- p
			nTimeouts++
		} else {
			p.errc = nilErr
			test.udp.addReplyMatcher <- p
			time.AfterFunc(randomDuration(60*time.Millisecond), func() {
				if !test.udp.handleReply(p.from, p.ip, p.port, testPacket(p.ptype)) {
					t.Logf("not matched: %v", p)
				}
			})
		}
		time.Sleep(randomDuration(30 * time.Millisecond))
	}

	// Check that all timeouts were delivered and that the rest got nil errors.
	// The replies must be delivered.
	var (
		recvDeadline        = time.After(20 * time.Second)
		nTimeoutsRecv, nNil = 0, 0
	)
	for i := 0; i < nReqs; i++ {
		select {
		case err := <-timeoutErr:
			if err != errTimeout {
				t.Fatalf("got non-timeout error on timeoutErr %d: %v", i, err)
			}
			nTimeoutsRecv++
		case err := <-nilErr:
			if err != nil {
				t.Fatalf("got non-nil error on nilErr %d: %v", i, err)
			}
			nNil++
		case <-recvDeadline:
			t.Fatalf("exceeded recv deadline")
		}
	}
	if nTimeoutsRecv != nTimeouts {
		t.Errorf("wrong number of timeout errors received: got %d, want %d", nTimeoutsRecv, nTimeouts)
	}
	if nNil != nReqs-nTimeouts {
		t.Errorf("wrong number of successful replies: got %d, want %d", nNil, nReqs-nTimeouts)
	}
}

func TestUDPv4_findnodeTimeout(t *testing.T) {
	t.Parallel()
	logger := log.New()
	test := newUDPTest(t, logger)
	defer test.close()

	toaddr := &net.UDPAddr{IP: net.ParseIP("1.2.3.4"), Port: 2222}
	toid := enode.ID{1, 2, 3, 4}
	target := v4wire.Pubkey{4, 5, 6, 7}
	result, err := test.udp.findnode(toid, toaddr, target)
	if err != errTimeout {
		t.Error("expected timeout error, got", err)
	}
	if len(result) > 0 {
		t.Error("expected empty result, got", result)
	}
}

func TestUDPv4_findnode(t *testing.T) {
	logger := log.New()
	test := newUDPTest(t, logger)
	defer test.close()

	// put a few nodes into the table. their exact
	// distribution shouldn't matter much, although we need to
	// take care not to overflow any bucket.
	testTargetID := enode.PubkeyEncoded(testTarget).ID()
	nodes := &nodesByDistance{target: testTargetID}
	live := make(map[enode.ID]bool)
	numCandidates := 2 * bucketSize
	for i := 0; i < numCandidates; i++ {
		key := newkey()
		ip := net.IP{10, 13, 0, byte(i)}
		n := wrapNode(enode.NewV4(&key.PublicKey, ip, 0, 2000))
		// Ensure half of table content isn't verified live yet.
		if i > numCandidates/2 {
			n.livenessChecks = 1
			live[n.ID()] = true
		}
		nodes.push(n, numCandidates)
	}
	fillTable(test.table, nodes.entries)

	// ensure there's a bond with the test node,
	// findnode won't be accepted otherwise.
	remoteID := enode.PubkeyToIDV4(&test.remotekey.PublicKey)
	test.table.db.UpdateLastPongReceived(remoteID, test.remoteaddr.IP, time.Now())

	// check that closest neighbors are returned.
	expected := test.table.findnodeByID(testTargetID, bucketSize, true)
	test.packetIn(nil, &v4wire.Findnode{Target: testTarget, Expiration: futureExp})
	waitNeighbors := func(want []*node) {
		test.waitPacketOut(func(p *v4wire.Neighbors, to *net.UDPAddr, hash []byte) {
			if len(p.Nodes) != len(want) {
				t.Errorf("wrong number of results: got %d, want %d", len(p.Nodes), bucketSize)
			}
			for i, n := range p.Nodes {
				nodeID := enode.PubkeyEncoded(n.ID).ID()
				if nodeID != want[i].ID() {
					t.Errorf("result mismatch at %d:\n  got:  %v\n  want: %v", i, n, expected.entries[i])
				}
				if !live[nodeID] {
					t.Errorf("result includes dead node %v", nodeID)
				}
			}
		})
	}
	// Receive replies.
	want := expected.entries
	if len(want) > v4wire.MaxNeighbors {
		waitNeighbors(want[:v4wire.MaxNeighbors])
		want = want[v4wire.MaxNeighbors:]
	}
	waitNeighbors(want)
}

func TestUDPv4_findnodeMultiReply(t *testing.T) {
	logger := log.New()
	test := newUDPTest(t, logger)
	defer test.close()

	rid := enode.PubkeyToIDV4(&test.remotekey.PublicKey)
	test.table.db.UpdateLastPingReceived(rid, test.remoteaddr.IP, time.Now())

	// queue a pending findnode request
	resultc, errc := make(chan []*node), make(chan error)
	go func() {
		rid := enode.PubkeyToIDV4(&test.remotekey.PublicKey)
		ns, err := test.udp.findnode(rid, test.remoteaddr, testTarget)
		if err != nil && len(ns) == 0 {
			errc <- err
		} else {
			resultc <- ns
		}
	}()

	// wait for the findnode to be sent.
	// after it is sent, the transport is waiting for a reply
	test.waitPacketOut(func(p *v4wire.Findnode, to *net.UDPAddr, hash []byte) {
		if p.Target != testTarget {
			t.Errorf("wrong target: got %v, want %v", p.Target, testTarget)
		}
	})

	// send the reply as two packets.
	list := []*node{
		wrapNode(enode.MustParse("enode://ba85011c70bcc5c04d8607d3a0ed29aa6179c092cbdda10d5d32684fb33ed01bd94f588ca8f91ac48318087dcb02eaf36773a7a453f0eedd6742af668097b29c@10.0.1.16:30303?discport=30304")),
		wrapNode(enode.MustParse("enode://81fa361d25f157cd421c60dcc28d8dac5ef6a89476633339c5df30287474520caca09627da18543d9079b5b288698b542d56167aa5c09111e55acdbbdf2ef799@10.0.1.16:30303")),
		wrapNode(enode.MustParse("enode://9bffefd833d53fac8e652415f4973bee289e8b1a5c6c4cbe70abf817ce8a64cee11b823b66a987f51aaa9fba0d6a91b3e6bf0d5a5d1042de8e9eeea057b217f8@10.0.1.36:30301?discport=17")),
		wrapNode(enode.MustParse("enode://1b5b4aa662d7cb44a7221bfba67302590b643028197a7d5214790f3bac7aaa4a3241be9e83c09cf1f6c69d007c634faae3dc1b1221793e8446c0b3a09de65960@10.0.1.16:30303")),
	}
	rpclist := make([]v4wire.Node, len(list))
	for i := range list {
		rpclist[i] = nodeToRPC(list[i])
	}
	test.packetIn(nil, &v4wire.Neighbors{Expiration: futureExp, Nodes: rpclist[:2]})
	test.packetIn(nil, &v4wire.Neighbors{Expiration: futureExp, Nodes: rpclist[2:]})

	// check that the sent neighbors are all returned by findnode
	select {
	case result := <-resultc:
		want := append(list[:2], list[3:]...)
		if !reflect.DeepEqual(result, want) {
			t.Errorf("neighbors mismatch:\n  got:  %v\n  want: %v", result, want)
		}
	case err := <-errc:
		t.Errorf("findnode error: %v", err)
	case <-time.After(5 * time.Second):
		t.Error("findnode did not return within 5 seconds")
	}
}

// This test checks that reply matching of pong verifies the ping hash.
func TestUDPv4_pingMatch(t *testing.T) {
	logger := log.New()
	test := newUDPTest(t, logger)
	defer test.close()

	randToken := make([]byte, 32)
	crand.Read(randToken)

	test.packetIn(nil, &v4wire.Ping{From: testRemote, To: testLocalAnnounced, Version: 4, Expiration: futureExp})
	test.waitPacketOut(func(*v4wire.Pong, *net.UDPAddr, []byte) {})
	test.waitPacketOut(func(*v4wire.Ping, *net.UDPAddr, []byte) {})
	test.packetIn(errUnsolicitedReply, &v4wire.Pong{ReplyTok: randToken, To: testLocalAnnounced, Expiration: futureExp})
}

// This test checks that reply matching of pong verifies the sender IP address.
func TestUDPv4_pingMatchIP(t *testing.T) {
	logger := log.New()
	test := newUDPTest(t, logger)
	defer test.close()

	test.packetIn(nil, &v4wire.Ping{From: testRemote, To: testLocalAnnounced, Version: 4, Expiration: futureExp})
	test.waitPacketOut(func(*v4wire.Pong, *net.UDPAddr, []byte) {})

	test.waitPacketOut(func(p *v4wire.Ping, to *net.UDPAddr, hash []byte) {
		wrongAddr := &net.UDPAddr{IP: net.IP{33, 44, 1, 2}, Port: 30000}
		test.packetInFrom(errUnsolicitedReply, test.remotekey, wrongAddr, &v4wire.Pong{
			ReplyTok:   hash,
			To:         testLocalAnnounced,
			Expiration: futureExp,
		})
	})
}

func TestUDPv4_successfulPing(t *testing.T) {
	logger := log.New()
	test := newUDPTest(t, logger)
	added := make(chan *node, 1)
	test.table.nodeAddedHook = func(n *node) { added <- n }
	defer test.close()

	// The remote side sends a ping packet to initiate the exchange.
	go test.packetIn(nil, &v4wire.Ping{From: testRemote, To: testLocalAnnounced, Version: 4, Expiration: futureExp})

	// The ping is replied to.
	test.waitPacketOut(func(p *v4wire.Pong, to *net.UDPAddr, hash []byte) {
		pinghash := test.sent[0][:32]
		if !bytes.Equal(p.ReplyTok, pinghash) {
			t.Errorf("got pong.ReplyTok %x, want %x", p.ReplyTok, pinghash)
		}
		wantTo := v4wire.Endpoint{
			// The mirrored UDP address is the UDP packet sender
			IP: test.remoteaddr.IP, UDP: uint16(test.remoteaddr.Port),
			// The mirrored TCP port is the one from the ping packet
			TCP: testRemote.TCP,
		}
		if !reflect.DeepEqual(p.To, wantTo) {
			t.Errorf("got pong.To %v, want %v", p.To, wantTo)
		}
	})

	// Remote is unknown, the table pings back.
	test.waitPacketOut(func(p *v4wire.Ping, to *net.UDPAddr, hash []byte) {
		if !reflect.DeepEqual(p.From, test.udp.ourEndpoint()) {
			t.Errorf("got ping.From %#v, want %#v", p.From, test.udp.ourEndpoint())
		}
		wantTo := v4wire.Endpoint{
			// The mirrored UDP address is the UDP packet sender.
			IP:  test.remoteaddr.IP,
			UDP: uint16(test.remoteaddr.Port),
			TCP: 0,
		}
		if !reflect.DeepEqual(p.To, wantTo) {
			t.Errorf("got ping.To %v, want %v", p.To, wantTo)
		}
		test.packetIn(nil, &v4wire.Pong{ReplyTok: hash, Expiration: futureExp})
	})

	// The node should be added to the table shortly after getting the
	// pong packet.
	select {
	case n := <-added:
		rid := enode.PubkeyToIDV4(&test.remotekey.PublicKey)
		if n.ID() != rid {
			t.Errorf("node has wrong ID: got %v, want %v", n.ID(), rid)
		}
		if !n.IP().Equal(test.remoteaddr.IP) {
			t.Errorf("node has wrong IP: got %v, want: %v", n.IP(), test.remoteaddr.IP)
		}
		if n.UDP() != test.remoteaddr.Port {
			t.Errorf("node has wrong UDP port: got %v, want: %v", n.UDP(), test.remoteaddr.Port)
		}
		if n.TCP() != int(testRemote.TCP) {
			t.Errorf("node has wrong TCP port: got %v, want: %v", n.TCP(), testRemote.TCP)
		}
	case <-time.After(2 * time.Second):
		t.Errorf("node was not added within 2 seconds")
	}
}

// This test checks that EIP-868 requests work.
func TestUDPv4_EIP868(t *testing.T) {
	logger := log.New()
	test := newUDPTest(t, logger)
	defer test.close()

	test.udp.localNode.Set(enr.WithEntry("foo", "bar"))
	wantNode := test.udp.localNode.Node()

	// ENR requests aren't allowed before endpoint proof.
	test.packetIn(errUnknownNode, &v4wire.ENRRequest{Expiration: futureExp})

	// Perform endpoint proof and check for sequence number in packet tail.
	test.packetIn(nil, &v4wire.Ping{Expiration: futureExp})
	test.waitPacketOut(func(p *v4wire.Pong, addr *net.UDPAddr, hash []byte) {
		if p.ENRSeq != wantNode.Seq() {
			t.Errorf("wrong sequence number in pong: %d, want %d", p.ENRSeq, wantNode.Seq())
		}
	})
	test.waitPacketOut(func(p *v4wire.Ping, addr *net.UDPAddr, hash []byte) {
		if p.ENRSeq != wantNode.Seq() {
			t.Errorf("wrong sequence number in ping: %d, want %d", p.ENRSeq, wantNode.Seq())
		}
		test.packetIn(nil, &v4wire.Pong{Expiration: futureExp, ReplyTok: hash})
	})

	// Request should work now.
	test.packetIn(nil, &v4wire.ENRRequest{Expiration: futureExp})
	test.waitPacketOut(func(p *v4wire.ENRResponse, addr *net.UDPAddr, hash []byte) {
		n, err := enode.New(enode.ValidSchemes, &p.Record)
		if err != nil {
			t.Fatalf("invalid record: %v", err)
		}
		if !reflect.DeepEqual(n, wantNode) {
			t.Fatalf("wrong node in enrResponse: %v", n)
		}
	})
}

// This test verifies that a small network of nodes can boot up into a healthy state.
func TestUDPv4_smallNetConvergence(t *testing.T) {
	if runtime.GOOS != "linux" {
<<<<<<< HEAD
		t.Skip("fix me on win please")
=======
		t.Skip("i do timeout on win and mac. fix me plz-plz")
>>>>>>> 9551d0cd
	}
	t.Parallel()
	logger := log.New()

	ctx := context.Background()
	ctx = disableLookupSlowdown(ctx)

	// Start the network.
	nodes := make([]*UDPv4, 4)
	for i := range nodes {
		var cfg Config
		if i > 0 {
			bn := nodes[0].Self()
			cfg.Bootnodes = []*enode.Node{bn}
		}
		cfg.ReplyTimeout = 50 * time.Millisecond
		cfg.PingBackDelay = time.Nanosecond
		cfg.TableRevalidateInterval = time.Hour

		nodes[i] = startLocalhostV4(ctx, t, cfg, logger)
	}

	defer func() {
		for _, node := range nodes {
			node.Close()
		}
	}()

	// Run through the iterator on all nodes until
	// they have all found each other.
	status := make(chan error, len(nodes))
	for i := range nodes {
		node := nodes[i]
		go func() {
			found := make(map[enode.ID]bool, len(nodes))
			it := node.RandomNodes()
			for it.Next() {
				found[it.Node().ID()] = true
				if len(found) == len(nodes) {
					status <- nil
					return
				}
			}
			status <- fmt.Errorf("node %s didn't find all nodes", node.Self().ID().TerminalString())
		}()
	}

	// Wait for all status reports.
	timeout := time.NewTimer(5 * time.Second)
	defer timeout.Stop()
	for received := 0; received < len(nodes); {
		select {
		case <-timeout.C:
			t.Fatalf("Failed to converge within timeout")
			return
		case err := <-status:
			received++
			if err != nil {
				t.Error("ERROR:", err)
				return
			}
		}
	}
}

func startLocalhostV4(ctx context.Context, t *testing.T, cfg Config, logger log.Logger) *UDPv4 {
	t.Helper()

	cfg.PrivateKey = newkey()
	tmpDir := t.TempDir()
	db, err := enode.OpenDB(context.Background(), "", tmpDir)
	if err != nil {
		panic(err)
	}
	ln := enode.NewLocalNode(db, cfg.PrivateKey, logger)

	// Prefix logs with node ID.
	lprefix := fmt.Sprintf("(%s)", ln.ID().TerminalString())
	lfmt := log.TerminalFormat()
	cfg.Log = testlog.Logger(t, log.LvlError)
	cfg.Log.SetHandler(log.FuncHandler(func(r *log.Record) error {
		t.Logf("%s %s", lprefix, lfmt.Format(r))
		return nil
	}))

	// Listen.
	socket, err := net.ListenUDP("udp4", &net.UDPAddr{IP: net.IP{127, 0, 0, 1}})
	if err != nil {
		t.Fatal(err)
	}
	realaddr := socket.LocalAddr().(*net.UDPAddr)
	ln.SetStaticIP(realaddr.IP)
	ln.SetFallbackUDP(realaddr.Port)
	udp, err := ListenV4(ctx, "test", socket, ln, cfg)
	if err != nil {
		t.Fatal(err)
	}
	return udp
}

func contextWithReplyTimeout(ctx context.Context, value time.Duration) context.Context {
	return context.WithValue(ctx, "p2p.discover.Config.ReplyTimeout", value)
}

func contextGetReplyTimeout(ctx context.Context) time.Duration {
	value, _ := ctx.Value("p2p.discover.Config.ReplyTimeout").(time.Duration)
	return value
}

func contextWithPrivateKeyGenerator(ctx context.Context, value func() (*ecdsa.PrivateKey, error)) context.Context {
	return context.WithValue(ctx, "p2p.discover.Config.PrivateKeyGenerator", value)
}

func contextGetPrivateKeyGenerator(ctx context.Context) func() (*ecdsa.PrivateKey, error) {
	value, _ := ctx.Value("p2p.discover.Config.PrivateKeyGenerator").(func() (*ecdsa.PrivateKey, error))
	return value
}

// dgramPipe is a fake UDP socket. It queues all sent datagrams.
type dgramPipe struct {
	queue  chan dgram
	closed chan struct{}
}

type dgram struct {
	to   net.UDPAddr
	data []byte
}

func newpipe() *dgramPipe {
	return &dgramPipe{
		make(chan dgram, 1000),
		make(chan struct{}),
	}
}

// WriteToUDP queues a datagram.
func (c *dgramPipe) WriteToUDP(b []byte, to *net.UDPAddr) (n int, err error) {
	msg := make([]byte, len(b))
	copy(msg, b)

	n = 0
	err = errors.New("closed")
	defer recover()

	c.queue <- dgram{*to, b}
	return len(b), nil
}

// ReadFromUDP just hangs until the pipe is closed.
func (c *dgramPipe) ReadFromUDP(b []byte) (n int, addr *net.UDPAddr, err error) {
	<-c.closed
	return 0, nil, io.EOF
}

func (c *dgramPipe) Close() error {
	close(c.queue)
	close(c.closed)
	return nil
}

func (c *dgramPipe) LocalAddr() net.Addr {
	return &net.UDPAddr{IP: testLocal.IP, Port: int(testLocal.UDP)}
}

func (c *dgramPipe) receive() (dgram, error) {
	ctx, cancel := context.WithTimeout(context.Background(), 3*time.Second)
	defer cancel()

	select {
	case p, isOpen := <-c.queue:
		if isOpen {
			return p, nil
		}
		return dgram{}, errClosed
	case <-ctx.Done():
		return dgram{}, errTimeout
	}
}<|MERGE_RESOLUTION|>--- conflicted
+++ resolved
@@ -551,11 +551,7 @@
 // This test verifies that a small network of nodes can boot up into a healthy state.
 func TestUDPv4_smallNetConvergence(t *testing.T) {
 	if runtime.GOOS != "linux" {
-<<<<<<< HEAD
-		t.Skip("fix me on win please")
-=======
 		t.Skip("i do timeout on win and mac. fix me plz-plz")
->>>>>>> 9551d0cd
 	}
 	t.Parallel()
 	logger := log.New()
