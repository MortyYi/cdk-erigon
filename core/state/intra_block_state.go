--- conflicted
+++ resolved
@@ -868,7 +868,6 @@
 
 	// [zkevm] - allow calculation locally at a certain point/interval
 	calculatedLocally := false
-<<<<<<< HEAD
 	//if txNum.Uint64() >= 1 { //&& txNum.Uint64()%1 == 0 {
 	//	var err error
 	//	sdb.PrintSmtRootHash()
@@ -879,18 +878,6 @@
 	//	sdb.PrintSmtRootHash()
 	//	calculatedLocally = true
 	//}
-=======
-	if txNum.Uint64() >= 1000000 { //&& txNum.Uint64()%1 == 0 {
-		var err error
-		sdb.PrintSmtRootHash()
-		_, err = calculateIntermediateRoot(sdb)
-		if err != nil {
-			return err
-		}
-		sdb.PrintSmtRootHash()
-		calculatedLocally = true
-	}
->>>>>>> af715858
 
 	// create mapping with keccak256(txnum,1) -> smt root
 	d1 := common.LeftPadBytes(txNum.Bytes(), 32)
