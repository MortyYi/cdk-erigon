// Copyright 2019 The go-ethereum Authors
// This file is part of the go-ethereum library.
//
// The go-ethereum library is free software: you can redistribute it and/or modify
// it under the terms of the GNU Lesser General Public License as published by
// the Free Software Foundation, either version 3 of the License, or
// (at your option) any later version.
//
// The go-ethereum library is distributed in the hope that it will be useful,
// but WITHOUT ANY WARRANTY; without even the implied warranty of
// MERCHANTABILITY or FITNESS FOR A PARTICULAR PURPOSE. See the
// GNU Lesser General Public License for more details.
//
// You should have received a copy of the GNU Lesser General Public License
// along with the go-ethereum library. If not, see <http://www.gnu.org/licenses/>.

// Package state provides a caching layer atop the Ethereum state trie.
package state

import (
	"fmt"
	"sort"

	"github.com/holiman/uint256"
	"github.com/ledgerwatch/erigon-lib/chain"
	libcommon "github.com/ledgerwatch/erigon-lib/common"
	types2 "github.com/ledgerwatch/erigon-lib/types"
	"github.com/ledgerwatch/erigon/common/u256"
	"github.com/ledgerwatch/erigon/core/types"
	"github.com/ledgerwatch/erigon/core/types/accounts"
	"github.com/ledgerwatch/erigon/crypto"
	"github.com/ledgerwatch/erigon/turbo/trie"
)

type revision struct {
	id           int
	journalIndex int
}

// SystemAddress - sender address for internal state updates.
var SystemAddress = libcommon.HexToAddress("0xfffffffffffffffffffffffffffffffffffffffe")

// BalanceIncrease represents the increase of balance of an account that did not require
// reading the account first
type BalanceIncrease struct {
	increase    uint256.Int
	transferred bool // Set to true when the corresponding stateObject is created and balance increase is transferred to the stateObject
	count       int  // Number of increases - this needs tracking for proper reversion
}

// IntraBlockState is responsible for caching and managing state changes
// that occur during block's execution.
// NOT THREAD SAFE!
type IntraBlockState struct {
	stateReader StateReader

	// This map holds 'live' objects, which will get modified while processing a state transition.
	stateObjects      map[libcommon.Address]*stateObject
	stateObjectsDirty map[libcommon.Address]struct{}

	nilAccounts map[libcommon.Address]struct{} // Remember non-existent account to avoid reading them again

	// DB error.
	// State objects are used by the consensus core and VM which are
	// unable to deal with database-level errors. Any error that occurs
	// during a database read is memoized here and will eventually be returned
	// by IntraBlockState.Commit.
	savedErr error

	// The refund counter, also used by state transitioning.
	refund uint64

	thash, bhash libcommon.Hash
	txIndex      int
	logs         map[libcommon.Hash][]*types.Log
	logSize      uint

	// Journal of state modifications. This is the backbone of
	// Snapshot and RevertToSnapshot.
	journal        *journal
	validRevisions []revision
	nextRevisionID int
	trace          bool
	accessList     *accessList
	balanceInc     map[libcommon.Address]*BalanceIncrease // Map of balance increases (without first reading the account)
}

// Create a new state from a given trie
func New(stateReader StateReader) *IntraBlockState {
	return &IntraBlockState{
		stateReader:       stateReader,
		stateObjects:      map[libcommon.Address]*stateObject{},
		stateObjectsDirty: map[libcommon.Address]struct{}{},
		nilAccounts:       map[libcommon.Address]struct{}{},
		logs:              map[libcommon.Hash][]*types.Log{},
		journal:           newJournal(),
		accessList:        newAccessList(),
		balanceInc:        map[libcommon.Address]*BalanceIncrease{},
	}
}

func (sdb *IntraBlockState) SetTrace(trace bool) {
	sdb.trace = trace
}

// setErrorUnsafe sets error but should be called in medhods that already have locks
func (sdb *IntraBlockState) setErrorUnsafe(err error) {
	if sdb.savedErr == nil {
		sdb.savedErr = err
	}
}

func (sdb *IntraBlockState) Error() error {
	return sdb.savedErr
}

// Reset clears out all ephemeral state objects from the state db, but keeps
// the underlying state trie to avoid reloading data for the next operations.
func (sdb *IntraBlockState) Reset() {
<<<<<<< HEAD
	//if len(sdb.nilAccounts) == 0 || len(sdb.stateObjects) == 0 || len(sdb.stateObjectsDirty) == 0 || len(sdb.balanceInc) == 0 {
	//	log.Warn("zero", "len(sdb.nilAccounts)", len(sdb.nilAccounts),
	//		"len(sdb.stateObjects)", len(sdb.stateObjects),
	//		"len(sdb.stateObjectsDirty)", len(sdb.stateObjectsDirty),
	//		"len(sdb.balanceInc)", len(sdb.balanceInc))
	//}
=======
>>>>>>> a0ffa454
	sdb.nilAccounts = make(map[libcommon.Address]struct{})
	sdb.stateObjects = make(map[libcommon.Address]*stateObject)
	sdb.stateObjectsDirty = make(map[libcommon.Address]struct{})
	sdb.logs = make(map[libcommon.Hash][]*types.Log)
	sdb.balanceInc = make(map[libcommon.Address]*BalanceIncrease)
	sdb.thash = libcommon.Hash{}
	sdb.bhash = libcommon.Hash{}
	sdb.txIndex = 0
	sdb.logSize = 0
}

func (sdb *IntraBlockState) AddLog(log2 *types.Log) {
	sdb.journal.append(addLogChange{txhash: sdb.thash})
	log2.TxHash = sdb.thash
	log2.BlockHash = sdb.bhash
	log2.TxIndex = uint(sdb.txIndex)
	log2.Index = sdb.logSize
	sdb.logs[sdb.thash] = append(sdb.logs[sdb.thash], log2)
	sdb.logSize++
}

func (sdb *IntraBlockState) GetLogs(hash libcommon.Hash) []*types.Log {
	return sdb.logs[hash]
}

func (sdb *IntraBlockState) Logs() []*types.Log {
	var logs []*types.Log
	for _, lgs := range sdb.logs {
		logs = append(logs, lgs...)
	}
	return logs
}

// AddRefund adds gas to the refund counter
func (sdb *IntraBlockState) AddRefund(gas uint64) {
	sdb.journal.append(refundChange{prev: sdb.refund})
	sdb.refund += gas
}

// SubRefund removes gas from the refund counter.
// This method will panic if the refund counter goes below zero
func (sdb *IntraBlockState) SubRefund(gas uint64) {
	sdb.journal.append(refundChange{prev: sdb.refund})
	if gas > sdb.refund {
		sdb.setErrorUnsafe(fmt.Errorf("refund counter below zero"))
	}
	sdb.refund -= gas
}

// Exist reports whether the given account address exists in the state.
// Notably this also returns true for suicided accounts.
func (sdb *IntraBlockState) Exist(addr libcommon.Address) bool {
	s := sdb.getStateObject(addr)
	return s != nil && !s.deleted
}

// Empty returns whether the state object is either non-existent
// or empty according to the EIP161 specification (balance = nonce = code = 0)
func (sdb *IntraBlockState) Empty(addr libcommon.Address) bool {
	so := sdb.getStateObject(addr)
	return so == nil || so.deleted || so.empty()
}

// GetBalance retrieves the balance from the given address or 0 if object not found
// DESCRIBED: docs/programmers_guide/guide.md#address---identifier-of-an-account
func (sdb *IntraBlockState) GetBalance(addr libcommon.Address) *uint256.Int {
	stateObject := sdb.getStateObject(addr)
	if stateObject != nil && !stateObject.deleted {
		return stateObject.Balance()
	}
	return u256.Num0
}

// DESCRIBED: docs/programmers_guide/guide.md#address---identifier-of-an-account
func (sdb *IntraBlockState) GetNonce(addr libcommon.Address) uint64 {
	stateObject := sdb.getStateObject(addr)
	if stateObject != nil && !stateObject.deleted {
		return stateObject.Nonce()
	}

	return 0
}

// TxIndex returns the current transaction index set by Prepare.
func (sdb *IntraBlockState) TxIndex() int {
	return sdb.txIndex
}

// DESCRIBED: docs/programmers_guide/guide.md#address---identifier-of-an-account
func (sdb *IntraBlockState) GetCode(addr libcommon.Address) []byte {
	stateObject := sdb.getStateObject(addr)
	if stateObject != nil && !stateObject.deleted {
		if sdb.trace {
			fmt.Printf("GetCode %x, returned %d\n", addr, len(stateObject.Code()))
		}
		return stateObject.Code()
	}
	if sdb.trace {
		fmt.Printf("GetCode %x, returned nil\n", addr)
	}
	return nil
}

// DESCRIBED: docs/programmers_guide/guide.md#address---identifier-of-an-account
func (sdb *IntraBlockState) GetCodeSize(addr libcommon.Address) int {
	stateObject := sdb.getStateObject(addr)
	if stateObject == nil || stateObject.deleted {
		return 0
	}
	if stateObject.code != nil {
		return len(stateObject.code)
	}
	len, err := sdb.stateReader.ReadAccountCodeSize(addr, stateObject.data.Incarnation, stateObject.data.CodeHash)
	if err != nil {
		sdb.setErrorUnsafe(err)
	}
	return len
}

// DESCRIBED: docs/programmers_guide/guide.md#address---identifier-of-an-account
func (sdb *IntraBlockState) GetCodeHash(addr libcommon.Address) libcommon.Hash {
	stateObject := sdb.getStateObject(addr)
	if stateObject == nil || stateObject.deleted {
		return libcommon.Hash{}
	}
	return libcommon.BytesToHash(stateObject.CodeHash())
}

// GetState retrieves a value from the given account's storage trie.
// DESCRIBED: docs/programmers_guide/guide.md#address---identifier-of-an-account
func (sdb *IntraBlockState) GetState(addr libcommon.Address, key *libcommon.Hash, value *uint256.Int) {
	stateObject := sdb.getStateObject(addr)
	if stateObject != nil && !stateObject.deleted {
		stateObject.GetState(key, value)
	} else {
		value.Clear()
	}
}

// GetCommittedState retrieves a value from the given account's committed storage trie.
// DESCRIBED: docs/programmers_guide/guide.md#address---identifier-of-an-account
func (sdb *IntraBlockState) GetCommittedState(addr libcommon.Address, key *libcommon.Hash, value *uint256.Int) {
	stateObject := sdb.getStateObject(addr)
	if stateObject != nil && !stateObject.deleted {
		stateObject.GetCommittedState(key, value)
	} else {
		value.Clear()
	}
}

func (sdb *IntraBlockState) HasSelfdestructed(addr libcommon.Address) bool {
	stateObject := sdb.getStateObject(addr)
	if stateObject == nil {
		return false
	}
	if stateObject.deleted {
		return false
	}
	if stateObject.created {
		return false
	}
	return stateObject.selfdestructed
}

/*
 * SETTERS
 */

// AddBalance adds amount to the account associated with addr.
// DESCRIBED: docs/programmers_guide/guide.md#address---identifier-of-an-account
func (sdb *IntraBlockState) AddBalance(addr libcommon.Address, amount *uint256.Int) {
	if sdb.trace {
		fmt.Printf("AddBalance %x, %d\n", addr, amount)
	}
	// If this account has not been read, add to the balance increment map
	_, needAccount := sdb.stateObjects[addr]
	if !needAccount && addr == ripemd && amount.IsZero() {
		needAccount = true
	}
	if !needAccount {
		sdb.journal.append(balanceIncrease{
			account:  &addr,
			increase: *amount,
		})
		bi, ok := sdb.balanceInc[addr]
		if !ok {
			bi = &BalanceIncrease{}
			sdb.balanceInc[addr] = bi
		}
		bi.increase.Add(&bi.increase, amount)
		bi.count++
		return
	}

	stateObject := sdb.GetOrNewStateObject(addr)
	stateObject.AddBalance(amount)
}

// SubBalance subtracts amount from the account associated with addr.
// DESCRIBED: docs/programmers_guide/guide.md#address---identifier-of-an-account
func (sdb *IntraBlockState) SubBalance(addr libcommon.Address, amount *uint256.Int) {
	if sdb.trace {
		fmt.Printf("SubBalance %x, %d\n", addr, amount)
	}

	stateObject := sdb.GetOrNewStateObject(addr)
	if stateObject != nil {
		stateObject.SubBalance(amount)
	}
}

// DESCRIBED: docs/programmers_guide/guide.md#address---identifier-of-an-account
func (sdb *IntraBlockState) SetBalance(addr libcommon.Address, amount *uint256.Int) {
	stateObject := sdb.GetOrNewStateObject(addr)
	if stateObject != nil {
		stateObject.SetBalance(amount)
	}
}

// DESCRIBED: docs/programmers_guide/guide.md#address---identifier-of-an-account
func (sdb *IntraBlockState) SetNonce(addr libcommon.Address, nonce uint64) {
	stateObject := sdb.GetOrNewStateObject(addr)
	if stateObject != nil {
		stateObject.SetNonce(nonce)
	}
}

// DESCRIBED: docs/programmers_guide/guide.md#code-hash
// DESCRIBED: docs/programmers_guide/guide.md#address---identifier-of-an-account
func (sdb *IntraBlockState) SetCode(addr libcommon.Address, code []byte) {
	stateObject := sdb.GetOrNewStateObject(addr)
	if stateObject != nil {
		stateObject.SetCode(crypto.Keccak256Hash(code), code)
	}
}

// DESCRIBED: docs/programmers_guide/guide.md#address---identifier-of-an-account
func (sdb *IntraBlockState) SetState(addr libcommon.Address, key *libcommon.Hash, value uint256.Int) {
	stateObject := sdb.GetOrNewStateObject(addr)
	if stateObject != nil {
		stateObject.SetState(key, value)
	}
}

// SetStorage replaces the entire storage for the specified account with given
// storage. This function should only be used for debugging.
func (sdb *IntraBlockState) SetStorage(addr libcommon.Address, storage Storage) {
	stateObject := sdb.GetOrNewStateObject(addr)
	if stateObject != nil {
		stateObject.SetStorage(storage)
	}
}

// SetIncarnation sets incarnation for account if account exists
func (sdb *IntraBlockState) SetIncarnation(addr libcommon.Address, incarnation uint64) {
	stateObject := sdb.GetOrNewStateObject(addr)
	if stateObject != nil {
		stateObject.setIncarnation(incarnation)
	}
}

func (sdb *IntraBlockState) GetIncarnation(addr libcommon.Address) uint64 {
	stateObject := sdb.getStateObject(addr)
	if stateObject != nil {
		return stateObject.data.Incarnation
	}
	return 0
}

// Selfdestruct marks the given account as suicided.
// This clears the account balance.
//
// The account's state object is still available until the state is committed,
// getStateObject will return a non-nil account after Suicide.
func (sdb *IntraBlockState) Selfdestruct(addr libcommon.Address) bool {
	stateObject := sdb.getStateObject(addr)
	if stateObject == nil || stateObject.deleted {
		return false
	}
	sdb.journal.append(selfdestructChange{
		account:     &addr,
		prev:        stateObject.selfdestructed,
		prevbalance: *stateObject.Balance(),
	})
	stateObject.markSelfdestructed()
	stateObject.created = false
	stateObject.data.Balance.Clear()

	return true
}

func (sdb *IntraBlockState) getStateObject(addr libcommon.Address) (stateObject *stateObject) {
	// Prefer 'live' objects.
	if obj := sdb.stateObjects[addr]; obj != nil {
		return obj
	}

	// Load the object from the database.
	if _, ok := sdb.nilAccounts[addr]; ok {
		if bi, ok := sdb.balanceInc[addr]; ok && !bi.transferred {
			return sdb.createObject(addr, nil)
		}
		return nil
	}
	account, err := sdb.stateReader.ReadAccountData(addr)
	if err != nil {
		sdb.setErrorUnsafe(err)
		return nil
	}
	if account == nil {
		sdb.nilAccounts[addr] = struct{}{}
		if bi, ok := sdb.balanceInc[addr]; ok && !bi.transferred {
			return sdb.createObject(addr, nil)
		}
		return nil
	}

	// Insert into the live set.
	obj := newObject(sdb, addr, account, account)
	sdb.setStateObject(addr, obj)
	return obj
}

func (sdb *IntraBlockState) setStateObject(addr libcommon.Address, object *stateObject) {
	if bi, ok := sdb.balanceInc[addr]; ok && !bi.transferred {
		object.data.Balance.Add(&object.data.Balance, &bi.increase)
		bi.transferred = true
		sdb.journal.append(balanceIncreaseTransfer{bi: bi})
	}
	sdb.stateObjects[addr] = object
}

// Retrieve a state object or create a new state object if nil.
func (sdb *IntraBlockState) GetOrNewStateObject(addr libcommon.Address) *stateObject {
	stateObject := sdb.getStateObject(addr)
	if stateObject == nil || stateObject.deleted {
		stateObject = sdb.createObject(addr, stateObject /* previous */)
	}
	return stateObject
}

// createObject creates a new state object. If there is an existing account with
// the given address, it is overwritten.
func (sdb *IntraBlockState) createObject(addr libcommon.Address, previous *stateObject) (newobj *stateObject) {
	account := new(accounts.Account)
	var original *accounts.Account
	if previous == nil {
		original = &accounts.Account{}
	} else {
		original = &previous.original
	}
	account.Root.SetBytes(trie.EmptyRoot[:]) // old storage should be ignored
	newobj = newObject(sdb, addr, account, original)
	newobj.setNonce(0) // sets the object to dirty
	if previous == nil {
		sdb.journal.append(createObjectChange{account: &addr})
	} else {
		sdb.journal.append(resetObjectChange{account: &addr, prev: previous})
	}
	sdb.setStateObject(addr, newobj)
	return newobj
}

// CreateAccount explicitly creates a state object. If a state object with the address
// already exists the balance is carried over to the new account.
//
// CreateAccount is called during the EVM CREATE operation. The situation might arise that
// a contract does the following:
//
//  1. sends funds to sha(account ++ (nonce + 1))
//  2. tx_create(sha(account ++ nonce)) (note that this gets the address of 1)
//
// Carrying over the balance ensures that Ether doesn't disappear.
func (sdb *IntraBlockState) CreateAccount(addr libcommon.Address, contractCreation bool) {
	var prevInc uint64
	previous := sdb.getStateObject(addr)
	if contractCreation {
		if previous != nil && previous.selfdestructed {
			prevInc = previous.data.Incarnation
		} else {
			if inc, err := sdb.stateReader.ReadAccountIncarnation(addr); err == nil {
				prevInc = inc
			} else {
				sdb.savedErr = err
			}
		}
	}

	newObj := sdb.createObject(addr, previous)
	if previous != nil && !previous.selfdestructed {
		newObj.data.Balance.Set(&previous.data.Balance)
	}
	newObj.data.Initialised = true

	if contractCreation {
		newObj.created = true
		newObj.data.Incarnation = prevInc + 1
	} else {
		newObj.selfdestructed = false
	}
}

// Snapshot returns an identifier for the current revision of the state.
func (sdb *IntraBlockState) Snapshot() int {
	id := sdb.nextRevisionID
	sdb.nextRevisionID++
	sdb.validRevisions = append(sdb.validRevisions, revision{id, sdb.journal.length()})
	return id
}

// RevertToSnapshot reverts all state changes made since the given revision.
func (sdb *IntraBlockState) RevertToSnapshot(revid int) {
	// Find the snapshot in the stack of valid snapshots.
	idx := sort.Search(len(sdb.validRevisions), func(i int) bool {
		return sdb.validRevisions[i].id >= revid
	})
	if idx == len(sdb.validRevisions) || sdb.validRevisions[idx].id != revid {
		panic(fmt.Errorf("revision id %v cannot be reverted", revid))
	}
	snapshot := sdb.validRevisions[idx].journalIndex

	// Replay the journal to undo changes and remove invalidated snapshots
	sdb.journal.revert(sdb, snapshot)
	sdb.validRevisions = sdb.validRevisions[:idx]
}

// GetRefund returns the current value of the refund counter.
func (sdb *IntraBlockState) GetRefund() uint64 {
	return sdb.refund
}

func updateAccount(EIP161Enabled bool, isAura bool, stateWriter StateWriter, addr libcommon.Address, stateObject *stateObject, isDirty bool) error {
	emptyRemoval := EIP161Enabled && stateObject.empty() && (!isAura || addr != SystemAddress)
	if stateObject.selfdestructed || (isDirty && emptyRemoval) {
		if err := stateWriter.DeleteAccount(addr, &stateObject.original); err != nil {
			return err
		}
		stateObject.deleted = true
	}
	if isDirty && (stateObject.created || !stateObject.selfdestructed) && !emptyRemoval {
		stateObject.deleted = false
		// Write any contract code associated with the state object
		if stateObject.code != nil && stateObject.dirtyCode {
			if err := stateWriter.UpdateAccountCode(addr, stateObject.data.Incarnation, stateObject.data.CodeHash, stateObject.code); err != nil {
				return err
			}
		}
		if stateObject.created {
			if err := stateWriter.CreateContract(addr); err != nil {
				return err
			}
		}
		if err := stateObject.updateTrie(stateWriter); err != nil {
			return err
		}
		if err := stateWriter.UpdateAccountData(addr, &stateObject.original, &stateObject.data); err != nil {
			return err
		}
	}
	return nil
}

func printAccount(EIP161Enabled bool, addr libcommon.Address, stateObject *stateObject, isDirty bool) {
	emptyRemoval := EIP161Enabled && stateObject.empty()
	if stateObject.selfdestructed || (isDirty && emptyRemoval) {
		fmt.Printf("delete: %x\n", addr)
	}
	if isDirty && (stateObject.created || !stateObject.selfdestructed) && !emptyRemoval {
		// Write any contract code associated with the state object
		if stateObject.code != nil && stateObject.dirtyCode {
			fmt.Printf("UpdateCode: %x,%x\n", addr, stateObject.CodeHash())
		}
		if stateObject.created {
			fmt.Printf("CreateContract: %x\n", addr)
		}
		stateObject.printTrie()
		if stateObject.data.Balance.IsUint64() {
			fmt.Printf("UpdateAccountData: %x, balance=%d, nonce=%d\n", addr, stateObject.data.Balance.Uint64(), stateObject.data.Nonce)
		} else {
			div := uint256.NewInt(1_000_000_000)
			fmt.Printf("UpdateAccountData: %x, balance=%d*%d, nonce=%d\n", addr, uint256.NewInt(0).Div(&stateObject.data.Balance, div).Uint64(), div.Uint64(), stateObject.data.Nonce)
		}
	}
}

// FinalizeTx should be called after every transaction.
func (sdb *IntraBlockState) FinalizeTx(chainRules *chain.Rules, stateWriter StateWriter) error {
	for addr, bi := range sdb.balanceInc {
		if !bi.transferred {
			sdb.getStateObject(addr)
		}
	}
	for addr := range sdb.journal.dirties {
		so, exist := sdb.stateObjects[addr]
		if !exist {
			// ripeMD is 'touched' at block 1714175, in tx 0x1237f737031e40bcde4a8b7e717b2d15e3ecadfe49bb1bbc71ee9deb09c6fcf2
			// That tx goes out of gas, and although the notion of 'touched' does not exist there, the
			// touch-event will still be recorded in the journal. Since ripeMD is a special snowflake,
			// it will persist in the journal even though the journal is reverted. In this special circumstance,
			// it may exist in `sdb.journal.dirties` but not in `sdb.stateObjects`.
			// Thus, we can safely ignore it here
			continue
		}

		if err := updateAccount(chainRules.IsSpuriousDragon, chainRules.IsAura, stateWriter, addr, so, true); err != nil {
			return err
		}

		sdb.stateObjectsDirty[addr] = struct{}{}
	}
	// Invalidate journal because reverting across transactions is not allowed.
	sdb.clearJournalAndRefund()
	return nil
}

func (sdb *IntraBlockState) SoftFinalise() {
	for addr := range sdb.journal.dirties {
		_, exist := sdb.stateObjects[addr]
		if !exist {
			// ripeMD is 'touched' at block 1714175, in tx 0x1237f737031e40bcde4a8b7e717b2d15e3ecadfe49bb1bbc71ee9deb09c6fcf2
			// That tx goes out of gas, and although the notion of 'touched' does not exist there, the
			// touch-event will still be recorded in the journal. Since ripeMD is a special snowflake,
			// it will persist in the journal even though the journal is reverted. In this special circumstance,
			// it may exist in `sdb.journal.dirties` but not in `sdb.stateObjects`.
			// Thus, we can safely ignore it here
			continue
		}
		sdb.stateObjectsDirty[addr] = struct{}{}
	}
	// Invalidate journal because reverting across transactions is not allowed.
	sdb.clearJournalAndRefund()
}

// CommitBlock finalizes the state by removing the self destructed objects
// and clears the journal as well as the refunds.
func (sdb *IntraBlockState) CommitBlock(chainRules *chain.Rules, stateWriter StateWriter) error {
	for addr, bi := range sdb.balanceInc {
		if !bi.transferred {
			sdb.getStateObject(addr)
		}
	}
	return sdb.MakeWriteSet(chainRules, stateWriter)
}

func (sdb *IntraBlockState) BalanceIncreaseSet() map[libcommon.Address]uint256.Int {
	s := make(map[libcommon.Address]uint256.Int, len(sdb.balanceInc))
	for addr, bi := range sdb.balanceInc {
		if !bi.transferred {
			s[addr] = bi.increase
		}
	}
	return s
}

func (sdb *IntraBlockState) MakeWriteSet(chainRules *chain.Rules, stateWriter StateWriter) error {
	for addr := range sdb.journal.dirties {
		sdb.stateObjectsDirty[addr] = struct{}{}
	}
	for addr, stateObject := range sdb.stateObjects {
		_, isDirty := sdb.stateObjectsDirty[addr]
		if err := updateAccount(chainRules.IsSpuriousDragon, chainRules.IsAura, stateWriter, addr, stateObject, isDirty); err != nil {
			return err
		}
	}
	// Invalidate journal because reverting across transactions is not allowed.
	sdb.clearJournalAndRefund()
	return nil
}

func (sdb *IntraBlockState) Print(chainRules chain.Rules) {
	for addr, stateObject := range sdb.stateObjects {
		_, isDirty := sdb.stateObjectsDirty[addr]
		_, isDirty2 := sdb.journal.dirties[addr]

		printAccount(chainRules.IsSpuriousDragon, addr, stateObject, isDirty || isDirty2)
	}
}

// Prepare sets the current transaction hash and index and block hash which is
// used when the EVM emits new state logs.
func (sdb *IntraBlockState) Prepare(thash, bhash libcommon.Hash, ti int) {
	sdb.thash = thash
	sdb.bhash = bhash
	sdb.txIndex = ti
	sdb.accessList = newAccessList()
}

// no not lock
func (sdb *IntraBlockState) clearJournalAndRefund() {
	sdb.journal = newJournal()
	sdb.validRevisions = sdb.validRevisions[:0]
	sdb.refund = 0
}

// PrepareAccessList handles the preparatory steps for executing a state transition with
// regards to both EIP-2929 and EIP-2930:
//
// - Add sender to access list (2929)
// - Add destination to access list (2929)
// - Add precompiles to access list (2929)
// - Add the contents of the optional tx access list (2930)
//
// This method should only be called if Yolov3/Berlin/2929+2930 is applicable at the current number.
func (sdb *IntraBlockState) PrepareAccessList(sender libcommon.Address, dst *libcommon.Address, precompiles []libcommon.Address, list types2.AccessList) {
	sdb.AddAddressToAccessList(sender)
	if dst != nil {
		sdb.AddAddressToAccessList(*dst)
		// If it's a create-tx, the destination will be added inside evm.create
	}
	for _, addr := range precompiles {
		sdb.AddAddressToAccessList(addr)
	}
	for _, el := range list {
		sdb.AddAddressToAccessList(el.Address)
		for _, key := range el.StorageKeys {
			sdb.AddSlotToAccessList(el.Address, key)
		}
	}
}

// AddAddressToAccessList adds the given address to the access list
func (sdb *IntraBlockState) AddAddressToAccessList(addr libcommon.Address) {
	if sdb.accessList.AddAddress(addr) {
		sdb.journal.append(accessListAddAccountChange{&addr})
	}
}

// AddSlotToAccessList adds the given (address, slot)-tuple to the access list
func (sdb *IntraBlockState) AddSlotToAccessList(addr libcommon.Address, slot libcommon.Hash) {
	addrMod, slotMod := sdb.accessList.AddSlot(addr, slot)
	if addrMod {
		// In practice, this should not happen, since there is no way to enter the
		// scope of 'address' without having the 'address' become already added
		// to the access list (via call-variant, create, etc).
		// Better safe than sorry, though
		sdb.journal.append(accessListAddAccountChange{&addr})
	}
	if slotMod {
		sdb.journal.append(accessListAddSlotChange{
			address: &addr,
			slot:    &slot,
		})
	}
}

// AddressInAccessList returns true if the given address is in the access list.
func (sdb *IntraBlockState) AddressInAccessList(addr libcommon.Address) bool {
	return sdb.accessList.ContainsAddress(addr)
}

// SlotInAccessList returns true if the given (address, slot)-tuple is in the access list.
func (sdb *IntraBlockState) SlotInAccessList(addr libcommon.Address, slot libcommon.Hash) (addressPresent bool, slotPresent bool) {
	return sdb.accessList.Contains(addr, slot)
}<|MERGE_RESOLUTION|>--- conflicted
+++ resolved
@@ -117,15 +117,6 @@
 // Reset clears out all ephemeral state objects from the state db, but keeps
 // the underlying state trie to avoid reloading data for the next operations.
 func (sdb *IntraBlockState) Reset() {
-<<<<<<< HEAD
-	//if len(sdb.nilAccounts) == 0 || len(sdb.stateObjects) == 0 || len(sdb.stateObjectsDirty) == 0 || len(sdb.balanceInc) == 0 {
-	//	log.Warn("zero", "len(sdb.nilAccounts)", len(sdb.nilAccounts),
-	//		"len(sdb.stateObjects)", len(sdb.stateObjects),
-	//		"len(sdb.stateObjectsDirty)", len(sdb.stateObjectsDirty),
-	//		"len(sdb.balanceInc)", len(sdb.balanceInc))
-	//}
-=======
->>>>>>> a0ffa454
 	sdb.nilAccounts = make(map[libcommon.Address]struct{})
 	sdb.stateObjects = make(map[libcommon.Address]*stateObject)
 	sdb.stateObjectsDirty = make(map[libcommon.Address]struct{})
