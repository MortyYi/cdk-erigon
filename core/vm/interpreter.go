// Copyright 2014 The go-ethereum Authors
// This file is part of the go-ethereum library.
//
// The go-ethereum library is free software: you can redistribute it and/or modify
// it under the terms of the GNU Lesser General Public License as published by
// the Free Software Foundation, either version 3 of the License, or
// (at your option) any later version.
//
// The go-ethereum library is distributed in the hope that it will be useful,
// but WITHOUT ANY WARRANTY; without even the implied warranty of
// MERCHANTABILITY or FITNESS FOR A PARTICULAR PURPOSE. See the
// GNU Lesser General Public License for more details.
//
// You should have received a copy of the GNU Lesser General Public License
// along with the go-ethereum library. If not, see <http://www.gnu.org/licenses/>.

package vm

import (
	"hash"
	"sync"

	"github.com/ledgerwatch/erigon-lib/chain"
	libcommon "github.com/ledgerwatch/erigon-lib/common"
	"github.com/ledgerwatch/erigon-lib/common/math"
	"github.com/ledgerwatch/log/v3"

	"github.com/ledgerwatch/erigon/core/vm/stack"
)

// Config are the configuration options for the Interpreter
type Config struct {
	Debug         bool      // Enables debugging
	Tracer        EVMLogger // Opcode logger
	NoRecursion   bool      // Disables call, callcode, delegate call and create
	NoBaseFee     bool      // Forces the EIP-1559 baseFee to 0 (needed for 0 price calls)
	SkipAnalysis  bool      // Whether we can skip jumpdest analysis based on the checked history
	TraceJumpDest bool      // Print transaction hashes where jumpdest analysis was useful
	NoReceipts    bool      // Do not calculate receipts
	ReadOnly      bool      // Do no perform any block finalisation
	StatelessExec bool      // true is certain conditions (like state trie root hash matching) need to be relaxed for stateless EVM execution
	RestoreState  bool      // Revert all changes made to the state (useful for constant system calls)

	ExtraEips []int // Additional EIPS that are to be enabled
}

var pool = sync.Pool{
	New: func() any {
		return NewMemory()
	},
}

func (vmConfig *Config) HasEip3860(rules *chain.Rules) bool {
	for _, eip := range vmConfig.ExtraEips {
		if eip == 3860 {
			return true
		}
	}
	return rules.IsShanghai
}

// Interpreter is used to run Ethereum based contracts and will utilise the
// passed environment to query external sources for state information.
// The Interpreter will run the byte code VM based on the passed
// configuration.
type Interpreter interface {
	// Run loops and evaluates the contract's code with the given input data and returns
	// the return byte-slice and an error if one occurred.
	Run(contract *Contract, input []byte, static bool) ([]byte, error)

	// `Depth` returns the current call stack's depth.
	Depth() int
}

// ScopeContext contains the things that are per-call, such as stack and memory,
// but not transients like pc and gas
type ScopeContext struct {
	Memory   *Memory
	Stack    *stack.Stack
	Contract *Contract
}

// keccakState wraps sha3.state. In addition to the usual hash methods, it also supports
// Read to get a variable amount of data from the hash state. Read is faster than Sum
// because it doesn't copy the internal state, but also modifies the internal state.
type keccakState interface {
	hash.Hash
	Read([]byte) (int, error)
}

// EVMInterpreter represents an EVM interpreter
type EVMInterpreter struct {
	*VM
	jt    *JumpTable // EVM instruction table
	depth int
}

// structcheck doesn't see embedding
//
//nolint:structcheck
type VM struct {
	evm VMInterpreter
	cfg Config

	hasher    keccakState    // Keccak256 hasher instance shared across opcodes
	hasherBuf libcommon.Hash // Keccak256 hasher result array shared across opcodes

	readOnly   bool   // Whether to throw on stateful modifications
	returnData []byte // Last CALL's return data for subsequent reuse
}

func copyJumpTable(jt *JumpTable) *JumpTable {
	var copy JumpTable
	for i, op := range jt {
		if op != nil {
			opCopy := *op
			copy[i] = &opCopy
		}
	}
	return &copy
}

// NewEVMInterpreter returns a new instance of the Interpreter.
func NewEVMInterpreter(evm VMInterpreter, cfg Config) *EVMInterpreter {
	var jt *JumpTable
	switch {
<<<<<<< HEAD
=======
	// to add our own IsRohan chain rule, we would need to fork or code or chain.Config
	// that is why we hard code it here for POC
	// our fork extends berlin anyways and starts from block 1
>>>>>>> e5c6135d
	case evm.ChainRules().IsBerlin:
		jt = &rohanInstructionSet
	case evm.ChainRules().IsIstanbul:
		jt = &istanbulInstructionSet
	case evm.ChainRules().IsConstantinople:
		jt = &constantinopleInstructionSet
	case evm.ChainRules().IsByzantium:
		jt = &byzantiumInstructionSet
	case evm.ChainRules().IsSpuriousDragon:
		jt = &spuriousDragonInstructionSet
	case evm.ChainRules().IsTangerineWhistle:
		jt = &tangerineWhistleInstructionSet
	case evm.ChainRules().IsHomestead:
		jt = &homesteadInstructionSet
	default:
		jt = &frontierInstructionSet
	}
	if len(cfg.ExtraEips) > 0 {
		jt = copyJumpTable(jt)
		for i, eip := range cfg.ExtraEips {
			if err := EnableEIP(eip, jt); err != nil {
				// Disable it, so caller can check if it's activated or not
				cfg.ExtraEips = append(cfg.ExtraEips[:i], cfg.ExtraEips[i+1:]...)
				log.Error("EIP activation failed", "eip", eip, "err", err)
			}
		}
	}

	return &EVMInterpreter{
		VM: &VM{
			evm: evm,
			cfg: cfg,
		},
		jt: jt,
	}
}

func (in *EVMInterpreter) decrementDepth() { in.depth-- }

// Run loops and evaluates the contract's code with the given input data and returns
// the return byte-slice and an error if one occurred.
//
// It's important to note that any errors returned by the interpreter should be
// considered a revert-and-consume-all-gas operation except for
// ErrExecutionReverted which means revert-and-keep-gas-left.
func (in *EVMInterpreter) Run(contract *Contract, input []byte, readOnly bool) (ret []byte, err error) {
	// Don't bother with the execution if there's no code.
	if len(contract.Code) == 0 {
		return nil, nil
	}

	// Increment the call depth which is restricted to 1024
	in.depth++
	defer in.decrementDepth()

	// Make sure the readOnly is only set if we aren't in readOnly yet.
	// This makes also sure that the readOnly flag isn't removed for child calls.
	if readOnly && !in.readOnly {
		in.readOnly = true
		defer func() { in.readOnly = false }()
	}

	// Reset the previous call's return data. It's unimportant to preserve the old buffer
	// as every returning call will return new data anyway.
	in.returnData = nil

	var (
		op          OpCode // current opcode
		mem         = pool.Get().(*Memory)
		locStack    = stack.New()
		callContext = &ScopeContext{
			Memory:   mem,
			Stack:    locStack,
			Contract: contract,
		}
		// For optimisation reason we're using uint64 as the program counter.
		// It's theoretically possible to go above 2^64. The YP defines the PC
		// to be uint256. Practically much less so feasible.
		_pc  = uint64(0) // program counter
		pc   = &_pc      // program counter
		cost uint64
		// copies used by tracer
		pcCopy  uint64 // needed for the deferred Tracer
		gasCopy uint64 // for Tracer to log gas remaining before execution
		logged  bool   // deferred Tracer should ignore already logged steps
		res     []byte // result of the opcode execution function
	)
	// Don't move this deferrred function, it's placed before the capturestate-deferred method,
	// so that it get's executed _after_: the capturestate needs the stacks before
	// they are returned to the pools
	mem.Reset()
	defer pool.Put(mem)
	defer stack.ReturnNormalStack(locStack)
	contract.Input = input

	if in.cfg.Debug {
		defer func() {
			if err != nil {
				if !logged {
					in.cfg.Tracer.CaptureState(pcCopy, op, gasCopy, cost, callContext, in.returnData, in.depth, err) //nolint:errcheck
				} else {
					in.cfg.Tracer.CaptureFault(pcCopy, op, gasCopy, cost, callContext, in.depth, err)
				}
			}
		}()
	}
	// The Interpreter main run loop (contextual). This loop runs until either an
	// explicit STOP, RETURN or SELFDESTRUCT is executed, an error occurred during
	// the execution of one of the operations or until the done flag is set by the
	// parent context.
	steps := 0
	for {
		steps++
		if steps%1000 == 0 && in.evm.Cancelled() {
			break
		}
		if in.cfg.Debug {
			// Capture pre-execution values for tracing.
			logged, pcCopy, gasCopy = false, _pc, contract.Gas
		}
		// Get the operation from the jump table and validate the stack to ensure there are
		// enough stack items available to perform the operation.
		op = contract.GetOp(_pc)
		operation := in.jt[op]
		cost = operation.constantGas // For tracing
		// Validate stack
		if sLen := locStack.Len(); sLen < operation.numPop {
			return nil, &ErrStackUnderflow{stackLen: sLen, required: operation.numPop}
		} else if sLen > operation.maxStack {
			return nil, &ErrStackOverflow{stackLen: sLen, limit: operation.maxStack}
		}
		if !contract.UseGas(cost) {
			return nil, ErrOutOfGas
		}
		if operation.dynamicGas != nil {
			// All ops with a dynamic memory usage also has a dynamic gas cost.
			var memorySize uint64
			// calculate the new memory size and expand the memory to fit
			// the operation
			// Memory check needs to be done prior to evaluating the dynamic gas portion,
			// to detect calculation overflows
			if operation.memorySize != nil {
				memSize, overflow := operation.memorySize(locStack)
				if overflow {
					return nil, ErrGasUintOverflow
				}
				// memory is expanded in words of 32 bytes. Gas
				// is also calculated in words.
				if memorySize, overflow = math.SafeMul(ToWordSize(memSize), 32); overflow {
					return nil, ErrGasUintOverflow
				}
			}
			// Consume the gas and return an error if not enough gas is available.
			// cost is explicitly set so that the capture state defer method can get the proper cost
			var dynamicCost uint64
			dynamicCost, err = operation.dynamicGas(in.evm, contract, locStack, mem, memorySize)
			cost += dynamicCost // for tracing
			if err != nil || !contract.UseGas(dynamicCost) {
				return nil, ErrOutOfGas
			}
			if memorySize > 0 {
				mem.Resize(memorySize)
			}
		}
		if in.cfg.Debug {
			in.cfg.Tracer.CaptureState(_pc, op, gasCopy, cost, callContext, in.returnData, in.depth, err) //nolint:errcheck
			logged = true
		}
		// execute the operation
		res, err = operation.execute(pc, in, callContext)

		if err != nil {
			break
		}
		_pc++
	}

	if err == errStopToken {
		err = nil // clear stop token error
	}

	ret = append(ret, res...)
	return
}

// Depth returns the current call stack depth.
func (in *EVMInterpreter) Depth() int {
	return in.depth
}

func (vm *VM) disableReadonly() { vm.readOnly = false }
func (vm *VM) noop()            {}

func (vm *VM) setReadonly(outerReadonly bool) func() {
	if outerReadonly && !vm.readOnly {
		vm.readOnly = true
		return func() {
			vm.readOnly = false
		}
	}
	return func() {}
}

func (vm *VM) getReadonly() bool {
	return vm.readOnly
}<|MERGE_RESOLUTION|>--- conflicted
+++ resolved
@@ -124,12 +124,9 @@
 func NewEVMInterpreter(evm VMInterpreter, cfg Config) *EVMInterpreter {
 	var jt *JumpTable
 	switch {
-<<<<<<< HEAD
-=======
 	// to add our own IsRohan chain rule, we would need to fork or code or chain.Config
 	// that is why we hard code it here for POC
 	// our fork extends berlin anyways and starts from block 1
->>>>>>> e5c6135d
 	case evm.ChainRules().IsBerlin:
 		jt = &rohanInstructionSet
 	case evm.ChainRules().IsIstanbul:
