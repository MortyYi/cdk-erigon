// Copyright 2019 The go-ethereum Authors
// This file is part of the go-ethereum library.
//
// The go-ethereum library is free software: you can redistribute it and/or modify
// it under the terms of the GNU Lesser General Public License as published by
// the Free Software Foundation, either version 3 of the License, or
// (at your option) any later version.
//
// The go-ethereum library is distributed in the hope that it will be useful,
// but WITHOUT ANY WARRANTY; without even the implied warranty of
// MERCHANTABILITY or FITNESS FOR A PARTICULAR PURPOSE. See the
// GNU Lesser General Public License for more details.
//
// You should have received a copy of the GNU Lesser General Public License
// along with the go-ethereum library. If not, see <http://www.gnu.org/licenses/>.

package forkid

import (
	"bytes"
	"math"
	"testing"

	"github.com/ledgerwatch/erigon-lib/chain"
	libcommon "github.com/ledgerwatch/erigon-lib/common"

	"github.com/ledgerwatch/erigon/params"
	"github.com/ledgerwatch/erigon/rlp"
)

// TestCreation tests that different genesis and fork rule combinations result in
// the correct fork ID.
// Forks before Shanghai are triggered by the block number,
// while Shanghai and later forks are triggered by the block time.
func TestCreation(t *testing.T) {
	type testcase struct {
		head uint64
		time uint64
		want ID
	}
	tests := []struct {
		config  *chain.Config
		genesis libcommon.Hash
		cases   []testcase
	}{
		// Mainnet test cases
		{
			params.MainnetChainConfig,
			params.MainnetGenesisHash,
			[]testcase{
				{0, 0, ID{Hash: checksumToBytes(0xfc64ec04), Next: 1150000}},                    // Unsynced
				{1149999, 1457981342, ID{Hash: checksumToBytes(0xfc64ec04), Next: 1150000}},     // Last Frontier block
				{1150000, 1457981393, ID{Hash: checksumToBytes(0x97c2c34c), Next: 1920000}},     // First Homestead block
				{1919999, 1469020838, ID{Hash: checksumToBytes(0x97c2c34c), Next: 1920000}},     // Last Homestead block
				{1920000, 1469020840, ID{Hash: checksumToBytes(0x91d1f948), Next: 2463000}},     // First DAO block
				{2462999, 1476796747, ID{Hash: checksumToBytes(0x91d1f948), Next: 2463000}},     // Last DAO block
				{2463000, 1476796771, ID{Hash: checksumToBytes(0x7a64da13), Next: 2675000}},     // First Tangerine block
				{2674999, 1479831337, ID{Hash: checksumToBytes(0x7a64da13), Next: 2675000}},     // Last Tangerine block
				{2675000, 1479831344, ID{Hash: checksumToBytes(0x3edd5b10), Next: 4370000}},     // First Spurious block
				{4369999, 1508131303, ID{Hash: checksumToBytes(0x3edd5b10), Next: 4370000}},     // Last Spurious block
				{4370000, 1508131331, ID{Hash: checksumToBytes(0xa00bc324), Next: 7280000}},     // First Byzantium block
				{7279999, 1551383501, ID{Hash: checksumToBytes(0xa00bc324), Next: 7280000}},     // Last Byzantium block
				{7280000, 1551383524, ID{Hash: checksumToBytes(0x668db0af), Next: 9069000}},     // First and last Constantinople, first Petersburg block
				{9068999, 1575764708, ID{Hash: checksumToBytes(0x668db0af), Next: 9069000}},     // Last Petersburg block
				{9069000, 1575764709, ID{Hash: checksumToBytes(0x879d6e30), Next: 9200000}},     // First Istanbul block
				{9199999, 1577953806, ID{Hash: checksumToBytes(0x879d6e30), Next: 9200000}},     // Last Istanbul block
				{9200000, 1577953849, ID{Hash: checksumToBytes(0xe029e991), Next: 12244000}},    // First Muir Glacier block
				{12243999, 1618481214, ID{Hash: checksumToBytes(0xe029e991), Next: 12244000}},   // Last Muir Glacier block
				{12244000, 1618481223, ID{Hash: checksumToBytes(0x0eb440f6), Next: 12965000}},   // First Berlin block
				{12964999, 1628166812, ID{Hash: checksumToBytes(0x0eb440f6), Next: 12965000}},   // Last Berlin block
				{12965000, 1628166822, ID{Hash: checksumToBytes(0xb715077d), Next: 13773000}},   // First London block
				{13772999, 1639079715, ID{Hash: checksumToBytes(0xb715077d), Next: 13773000}},   // Last London block
				{13773000, 1639079723, ID{Hash: checksumToBytes(0x20c327fc), Next: 15050000}},   // First Arrow Glacier block
				{15049999, 1656586434, ID{Hash: checksumToBytes(0x20c327fc), Next: 15050000}},   // Last Arrow Glacier block
				{15050000, 1656586444, ID{Hash: checksumToBytes(0xf0afd0e3), Next: 1681338455}}, // First Gray Glacier block
				{17034869, 1681338443, ID{Hash: checksumToBytes(0xf0afd0e3), Next: 1681338455}}, // Last pre-Shanghai block
				{17034870, 1681338479, ID{Hash: checksumToBytes(0xdce96c2d), Next: 0}},          // First Shanghai block
				{19000000, 1700000000, ID{Hash: checksumToBytes(0xdce96c2d), Next: 0}},          // Future Shanghai block (mock)
			},
		},
		// Goerli test cases
		{
			params.GoerliChainConfig,
			params.GoerliGenesisHash,
			[]testcase{
				{0, 1548854791, ID{Hash: checksumToBytes(0xa3f5ab08), Next: 1561651}},          // Unsynced, last Frontier, Homestead, Tangerine, Spurious, Byzantium, Constantinople and first Petersburg block
				{1561650, 1572443570, ID{Hash: checksumToBytes(0xa3f5ab08), Next: 1561651}},    // Last Petersburg block
				{1561651, 1572443585, ID{Hash: checksumToBytes(0xc25efa5c), Next: 4460644}},    // First Istanbul block
				{4460643, 1616045376, ID{Hash: checksumToBytes(0xc25efa5c), Next: 4460644}},    // Last Istanbul block
				{4460644, 1616045391, ID{Hash: checksumToBytes(0x757a1c47), Next: 5062605}},    // First Berlin block
				{5062604, 1625109564, ID{Hash: checksumToBytes(0x757a1c47), Next: 5062605}},    // Last Berlin block
				{5062605, 1625109579, ID{Hash: checksumToBytes(0xB8C6299D), Next: 1678832736}}, // First London block
				{8656122, 1678832724, ID{Hash: checksumToBytes(0xB8C6299D), Next: 1678832736}}, // Last pre-Shanghai block
				{8656123, 1678832784, ID{Hash: checksumToBytes(0xf9843abf), Next: 0}},          // First Shanghai block
				{9900000, 1700000000, ID{Hash: checksumToBytes(0xf9843abf), Next: 0}},          // Future Shanghai block (mock)
			},
		},
		// Sepolia test cases
		{
			params.SepoliaChainConfig,
			params.SepoliaGenesisHash,
			[]testcase{
				{0, 1633267481, ID{Hash: checksumToBytes(0xfe3366e7), Next: 1735371}},          // Unsynced, last Frontier, Homestead, Tangerine, Spurious, Byzantium, Constantinople, Petersburg, Istanbul, Berlin and first London block
				{1735370, 1661130096, ID{Hash: checksumToBytes(0xfe3366e7), Next: 1735371}},    // Last pre-MergeNetsplit block
				{1735371, 1661130108, ID{Hash: checksumToBytes(0xb96cbd13), Next: 1677557088}}, // First MergeNetsplit block
				{2990907, 1677557076, ID{Hash: checksumToBytes(0xb96cbd13), Next: 1677557088}}, // Last pre-Shanghai block
				{2990908, 1677557088, ID{Hash: checksumToBytes(0xf7f9bc08), Next: 0}},          // First Shanghai block
				{5000000, 1700000000, ID{Hash: checksumToBytes(0xf7f9bc08), Next: 0}},          // Future Shanghai block (mock)
			},
		},
		// Gnosis test cases
		{
			params.GnosisChainConfig,
			params.GnosisGenesisHash,
			[]testcase{
				{0, 0, ID{Hash: checksumToBytes(0xf64909b1), Next: 1604400}},                    // Unsynced, last Frontier, Homestead, Tangerine, Spurious, Byzantium
				{1604399, 1547205885, ID{Hash: checksumToBytes(0xf64909b1), Next: 1604400}},     // Last Byzantium block
				{1604400, 1547205890, ID{Hash: checksumToBytes(0xfde2d083), Next: 2508800}},     // First Constantinople block
				{2508799, 1551879340, ID{Hash: checksumToBytes(0xfde2d083), Next: 2508800}},     // Last Constantinople block
				{2508800, 1551879345, ID{Hash: checksumToBytes(0xfc1d8f2f), Next: 7298030}},     // First Petersburg block
				{7298029, 1576134775, ID{Hash: checksumToBytes(0xfc1d8f2f), Next: 7298030}},     // Last Petersburg block
				{7298030, 1576134780, ID{Hash: checksumToBytes(0x54d05e6c), Next: 9186425}},     // First Istanbul block
				{9186424, 1585729685, ID{Hash: checksumToBytes(0x54d05e6c), Next: 9186425}},     // Last Istanbul block
				{9186425, 1585729690, ID{Hash: checksumToBytes(0xb6e6cd81), Next: 16101500}},    // First POSDAO Activation block
				{16101499, 1621258420, ID{Hash: checksumToBytes(0xb6e6cd81), Next: 16101500}},   // Last POSDAO Activation block
				{16101500, 1621258425, ID{Hash: checksumToBytes(0x069a83d9), Next: 19040000}},   // First Berlin block
				{19039999, 1636753575, ID{Hash: checksumToBytes(0x069a83d9), Next: 19040000}},   // Last Berlin block
				{19040000, 1636753580, ID{Hash: checksumToBytes(0x018479d3), Next: 1690889660}}, // First London block
				{21735000, 1650443255, ID{Hash: checksumToBytes(0x018479d3), Next: 1690889660}}, // First GIP-31 block
				{29272666, 1690889655, ID{Hash: checksumToBytes(0x018479d3), Next: 1690889660}}, // Last pre-Shanghai block (approx)
				{29272667, 1690889660, ID{Hash: checksumToBytes(0x2efe91ba), Next: 0}},          // First Shanghai block (approx)
			},
		},
		// Chiado test cases
		{
			params.ChiadoChainConfig,
			params.ChiadoGenesisHash,
			[]testcase{
				{0, 0, ID{Hash: checksumToBytes(0x50d39d7b), Next: 1684934220}},
				{4100418, 1684934215, ID{Hash: checksumToBytes(0x50d39d7b), Next: 1684934220}}, // Last pre-Shanghai block
				{4100419, 1684934220, ID{Hash: checksumToBytes(0xa15a4252), Next: 0}},          // First Shanghai block
			},
		},
		// Mumbai test cases
		{
			params.MumbaiChainConfig,
			params.MumbaiGenesisHash,
			[]testcase{
				{0, 0, ID{Hash: checksumToBytes(0xf6ef3fdf), Next: 2722000}},
				{2722000, 0, ID{Hash: checksumToBytes(0x8647df30), Next: 13996000}},  // First Istanbul block
				{13996000, 0, ID{Hash: checksumToBytes(0x06cc1179), Next: 22640000}}, // First Berlin block
				{22640000, 0, ID{Hash: checksumToBytes(0x9adf950e), Next: 41874000}}, // First London block
				{41874000, 0, ID{Hash: checksumToBytes(0x0c015a91), Next: 0}},        // First Agra block
			},
		},
<<<<<<< HEAD
		// Amoy test cases
		{
			params.AmoyChainConfig,
			params.AmoyGenesisHash,
			[]testcase{
				{0, 0, ID{Hash: checksumToBytes(0x190a55ad), Next: 0}},
=======
		// Bor mainnet test cases
		{
			params.BorMainnetChainConfig,
			params.BorMainnetGenesisHash,
			[]testcase{
				{0, 0, ID{Hash: checksumToBytes(0x0e07e722), Next: 3395000}},
				{3395000, 0, ID{Hash: checksumToBytes(0x27806576), Next: 14750000}},  // First Istanbul block
				{14750000, 0, ID{Hash: checksumToBytes(0x66e26adb), Next: 23850000}}, // First Berlin block
				{23850000, 0, ID{Hash: checksumToBytes(0x4f2f71cc), Next: 50523000}}, // First London block
				{50523000, 0, ID{Hash: checksumToBytes(0xdc08865c), Next: 0}},        // First Agra block
>>>>>>> a6b5297b
			},
		},
	}
	for i, tt := range tests {
		for j, ttt := range tt.cases {
			heightForks, timeForks := GatherForks(tt.config, 0 /* genesisTime */)
			if have := NewIDFromForks(heightForks, timeForks, tt.genesis, ttt.head, ttt.time); have != ttt.want {
				t.Errorf("test %d, case %d: fork ID mismatch: have %x, want %x", i, j, have, ttt.want)
			}
		}
	}
}

// TestValidation tests that a local peer correctly validates and accepts a remote
// fork ID.
func TestValidation(t *testing.T) {
	tests := []struct {
		head uint64
		id   ID
		err  error
	}{
		// Local is mainnet Petersburg, remote announces the same. No future fork is announced.
		{7987396, ID{Hash: checksumToBytes(0x668db0af), Next: 0}, nil},

		// Local is mainnet Petersburg, remote announces the same. Remote also announces a next fork
		// at block 0xffffffff, but that is uncertain.
		{7987396, ID{Hash: checksumToBytes(0x668db0af), Next: math.MaxUint64}, nil},

		// Local is mainnet currently in Byzantium only (so it's aware of Petersburg), remote announces
		// also Byzantium, but it's not yet aware of Petersburg (e.g. non updated node before the fork).
		// In this case we don't know if Petersburg passed yet or not.
		{7279999, ID{Hash: checksumToBytes(0xa00bc324), Next: 0}, nil},

		// Local is mainnet currently in Byzantium only (so it's aware of Petersburg), remote announces
		// also Byzantium, and it's also aware of Petersburg (e.g. updated node before the fork). We
		// don't know if Petersburg passed yet (will pass) or not.
		{7279999, ID{Hash: checksumToBytes(0xa00bc324), Next: 7280000}, nil},

		// Local is mainnet currently in Byzantium only (so it's aware of Petersburg), remote announces
		// also Byzantium, and it's also aware of some random fork (e.g. misconfigured Petersburg). As
		// neither forks passed at neither nodes, they may mismatch, but we still connect for now.
		{7279999, ID{Hash: checksumToBytes(0xa00bc324), Next: math.MaxUint64}, nil},

		// Local is mainnet Petersburg, remote announces Byzantium + knowledge about Petersburg. Remote
		// is simply out of sync, accept.
		{7987396, ID{Hash: checksumToBytes(0xa00bc324), Next: 7280000}, nil},

		// Local is mainnet Petersburg, remote announces Spurious + knowledge about Byzantium. Remote
		// is definitely out of sync. It may or may not need the Petersburg update, we don't know yet.
		{7987396, ID{Hash: checksumToBytes(0x3edd5b10), Next: 4370000}, nil},

		// Local is mainnet Byzantium, remote announces Petersburg. Local is out of sync, accept.
		{7279999, ID{Hash: checksumToBytes(0x668db0af), Next: 0}, nil},

		// Local is mainnet Spurious, remote announces Byzantium, but is not aware of Petersburg. Local
		// out of sync. Local also knows about a future fork, but that is uncertain yet.
		{4369999, ID{Hash: checksumToBytes(0xa00bc324), Next: 0}, nil},

		// Local is mainnet Petersburg. remote announces Byzantium but is not aware of further forks.
		// Remote needs software update.
		{7987396, ID{Hash: checksumToBytes(0xa00bc324), Next: 0}, ErrRemoteStale},

		// Local is mainnet Petersburg, and isn't aware of more forks. Remote announces Petersburg +
		// 0xffffffff. Local needs software update, reject.
		{7987396, ID{Hash: checksumToBytes(0x5cddc0e1), Next: 0}, ErrLocalIncompatibleOrStale},

		// Local is mainnet Byzantium, and is aware of Petersburg. Remote announces Petersburg +
		// 0xffffffff. Local needs software update, reject.
		{7279999, ID{Hash: checksumToBytes(0x5cddc0e1), Next: 0}, ErrLocalIncompatibleOrStale},

		// Local is mainnet Petersburg, remote is Rinkeby Petersburg.
		{7987396, ID{Hash: checksumToBytes(0xafec6b27), Next: 0}, ErrLocalIncompatibleOrStale},

		// Local is mainnet Gray Glacier, far in the future. Remote announces Gopherium (non existing fork)
		// at some future block 88888888, for itself, but past block for local. Local is incompatible.
		//
		// This case detects non-upgraded nodes with majority hash power (typical Ropsten mess).
		{88888888, ID{Hash: checksumToBytes(0xf0afd0e3), Next: 88888888}, ErrLocalIncompatibleOrStale},

		// Local is mainnet Byzantium. Remote is also in Byzantium, but announces Gopherium (non existing
		// fork) at block 7279999, before Petersburg. Local is incompatible.
		{7279999, ID{Hash: checksumToBytes(0xa00bc324), Next: 7279999}, ErrLocalIncompatibleOrStale},
	}
	heightForks, timeForks := GatherForks(params.MainnetChainConfig, 0 /* genesisTime */)
	for i, tt := range tests {
		filter := newFilter(heightForks, timeForks, params.MainnetGenesisHash, tt.head, 0)
		if err := filter(tt.id); err != tt.err {
			t.Errorf("test %d: validation error mismatch: have %v, want %v", i, err, tt.err)
		}
	}
}

// Tests that IDs are properly RLP encoded (specifically important because we
// use uint32 to store the hash, but we need to encode it as [4]byte).
func TestEncoding(t *testing.T) {
	tests := []struct {
		id   ID
		want []byte
	}{
		{ID{Hash: checksumToBytes(0), Next: 0}, libcommon.Hex2Bytes("c6840000000080")},
		{ID{Hash: checksumToBytes(0xdeadbeef), Next: 0xBADDCAFE}, libcommon.Hex2Bytes("ca84deadbeef84baddcafe,")},
		{ID{Hash: checksumToBytes(math.MaxUint32), Next: math.MaxUint64}, libcommon.Hex2Bytes("ce84ffffffff88ffffffffffffffff")},
	}
	for i, tt := range tests {
		have, err := rlp.EncodeToBytes(tt.id)
		if err != nil {
			t.Errorf("test %d: failed to encode forkid: %v", i, err)
			continue
		}
		if !bytes.Equal(have, tt.want) {
			t.Errorf("test %d: RLP mismatch: have %x, want %x", i, have, tt.want)
		}
	}
}<|MERGE_RESOLUTION|>--- conflicted
+++ resolved
@@ -153,14 +153,14 @@
 				{41874000, 0, ID{Hash: checksumToBytes(0x0c015a91), Next: 0}},        // First Agra block
 			},
 		},
-<<<<<<< HEAD
 		// Amoy test cases
 		{
 			params.AmoyChainConfig,
 			params.AmoyGenesisHash,
 			[]testcase{
 				{0, 0, ID{Hash: checksumToBytes(0x190a55ad), Next: 0}},
-=======
+			},
+		},
 		// Bor mainnet test cases
 		{
 			params.BorMainnetChainConfig,
@@ -171,7 +171,6 @@
 				{14750000, 0, ID{Hash: checksumToBytes(0x66e26adb), Next: 23850000}}, // First Berlin block
 				{23850000, 0, ID{Hash: checksumToBytes(0x4f2f71cc), Next: 50523000}}, // First London block
 				{50523000, 0, ID{Hash: checksumToBytes(0xdc08865c), Next: 0}},        // First Agra block
->>>>>>> a6b5297b
 			},
 		},
 	}
