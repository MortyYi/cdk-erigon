--- conflicted
+++ resolved
@@ -35,11 +35,6 @@
 	"github.com/ledgerwatch/erigon-lib/common/length"
 	"github.com/ledgerwatch/erigon-lib/kv"
 	"github.com/ledgerwatch/erigon-lib/kv/rawdbv3"
-<<<<<<< HEAD
-=======
-	"github.com/ledgerwatch/log/v3"
-
->>>>>>> d40317c9
 	"github.com/ledgerwatch/erigon/common"
 	"github.com/ledgerwatch/erigon/common/dbutils"
 	"github.com/ledgerwatch/erigon/core/types"
@@ -381,19 +376,10 @@
 	return *bodyForStorage, nil
 }
 
-<<<<<<< HEAD
 func CanonicalTxnByID(db kv.Getter, id uint64) (types.Transaction, error) {
 	txIdKey := make([]byte, 8)
 	binary.BigEndian.PutUint64(txIdKey, id)
 	v, err := db.GetOne(kv.EthTx, txIdKey)
-=======
-func CanonicalTxnByID(db kv.Getter, id uint64, blockHash libcommon.Hash) (types.Transaction, error) {
-	txIdKey := make([]byte, 8)
-	binary.BigEndian.PutUint64(txIdKey, id)
-	var v []byte
-	var err error
-	v, err = db.GetOne(kv.EthTx, txIdKey)
->>>>>>> d40317c9
 	if err != nil {
 		return nil, err
 	}
@@ -695,12 +681,7 @@
 	if err = WriteBodyForStorage(db, hash, number, &data); err != nil {
 		return fmt.Errorf("failed to write body: %w", err)
 	}
-<<<<<<< HEAD
 	if err = WriteTransactions(db, body.Transactions, baseTxId+1); err != nil {
-=======
-	err = WriteTransactions(db, body.Transactions, baseTxId+1)
-	if err != nil {
->>>>>>> d40317c9
 		return fmt.Errorf("failed to WriteTransactions: %w", err)
 	}
 	return nil
@@ -761,11 +742,7 @@
 }
 
 // MakeBodiesCanonical - move all txs of non-canonical blocks from NonCanonicalTxs table to EthTx table
-<<<<<<< HEAD
-func MakeBodiesCanonicalOld(tx kv.RwTx, from uint64, ctx context.Context, logPrefix string, logEvery *time.Ticker, transactionsV3 bool, cb func(blockNum, lastTxnNum uint64) error) error {
-=======
-func MakeBodiesCanonical(tx kv.RwTx, from uint64, ctx context.Context, logPrefix string, logEvery *time.Ticker, cb func(blockNum uint64, lastTxnNum uint64) error) error {
->>>>>>> d40317c9
+func MakeBodiesCanonicalOld(tx kv.RwTx, from uint64, ctx context.Context, logPrefix string, logEvery *time.Ticker, cb func(blockNum uint64, lastTxnNum uint64) error) error {
 	for blockNum := from; ; blockNum++ {
 		h, err := ReadCanonicalHash(tx, blockNum)
 		if err != nil {
