--- conflicted
+++ resolved
@@ -468,20 +468,10 @@
 		return nil, nil, nil, err
 	}
 
-<<<<<<< HEAD
-	// [zkevm] - root hash only changes on blocks containing txs
-	if len(txs) > 0 {
-		err = ibs.ScalableSetSmtRootHash(ibs.DbTx, true)
-	}
-	if err != nil {
-		return nil, nil, nil, err
-	}
-=======
 	//err = ibs.ScalableSetSmtRootHash(ibs.DbTx, true)
 	//if err != nil {
 	//	return nil, nil, nil, err
 	//}
->>>>>>> af715858
 
 	if err := ibs.CommitBlock(cc.Rules(header.Number.Uint64(), header.Time), stateWriter); err != nil {
 		return nil, nil, nil, fmt.Errorf("committing block %d failed: %w", header.Number.Uint64(), err)
