--- conflicted
+++ resolved
@@ -78,21 +78,15 @@
 	// Call the blockchain to get the header at the tip of the chain
 	header, err := s.etherMan.HeaderByNumber(s.ctx, nil)
 	if err != nil {
-<<<<<<< HEAD
-		return err
+		return tx, err
 	}
 	lastKnownBlock := header.Number
-=======
-		return tx, err
-	}
-	_ = highestInDb
->>>>>>> 6de90b5e
 
 	lastEthBlockSynced, err := s.state.GetLastBlock(s.ctx, tx)
 
 	if lastEthBlockSynced.BlockNumber >= lastKnownBlock.Uint64() {
 		log.Info("L1 state fully synchronized")
-		return nil
+		return tx, nil
 	}
 
 	if s.restrictAtL1Block != 0 && lastEthBlockSynced.BlockNumber >= s.restrictAtL1Block {
@@ -167,11 +161,13 @@
 					continue
 				}
 			}
+			latestVerifiedBatchNumber, err := s.etherMan.GetLatestVerifiedBatchNum()
 			latestSequencedBatchNumber, err := s.etherMan.GetLatestBatchNumber()
 			if err != nil {
 				log.Warn("error getting latest sequenced batch in the rollup. Error: ", err)
 				continue
 			}
+			_ = latestSequencedBatchNumber
 			latestSyncedBatch, err := s.state.GetLastBatchNumber(s.ctx, tx)
 			if err != nil {
 				log.Warn("error getting latest batch synced. Error: ", err)
@@ -198,7 +194,7 @@
 				return tx, nil
 			}
 
-			if latestSyncedBatch >= latestSequencedBatchNumber {
+			if latestSyncedBatch >= latestVerifiedBatchNumber {
 				log.Info("L1 state fully synchronized")
 				err = s.syncTrustedState(latestSyncedBatch)
 				if err != nil {
@@ -206,6 +202,7 @@
 					continue
 				}
 				waitDuration = s.cfg.SyncInterval.Duration
+				return tx, nil
 			}
 		}
 	}
@@ -255,6 +252,11 @@
 			return lastEthBlockSynced, nil
 		default:
 		}
+
+		if lastKnownBlock.Cmp(new(big.Int).SetUint64(fromBlock)) < 1 {
+			return lastEthBlockSynced, nil
+		}
+
 		counter++
 		toBlock := fromBlock + s.cfg.SyncChunkSize
 		log.Infof("Syncing block %d of %d", fromBlock, lastKnownBlock.Uint64())
@@ -298,10 +300,6 @@
 			break
 		}
 
-		if lastKnownBlock.Cmp(new(big.Int).SetUint64(toBlock)) < 1 {
-			waitDuration = s.cfg.SyncInterval.Duration
-			break
-		}
 		if len(blocks) == 0 { // If there is no events in the checked blocks range and lastKnownBlock > fromBlock.
 			// Store the latest block of the block range. Get block info and process the block
 			fb, err := s.etherMan.EthBlockByNumber(s.ctx, toBlock)
