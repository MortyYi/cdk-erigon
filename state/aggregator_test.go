package state

import (
	"context"
	"encoding/binary"
	"encoding/hex"
	"fmt"
	"math/rand"
	"os"
	"path"
	"path/filepath"
	"sync/atomic"
	"testing"
	"time"

	"github.com/c2h5oh/datasize"
	"github.com/holiman/uint256"
	"github.com/ledgerwatch/log/v3"
	"github.com/stretchr/testify/require"

	"github.com/ledgerwatch/erigon-lib/etl"

	"github.com/ledgerwatch/erigon-lib/common"
	"github.com/ledgerwatch/erigon-lib/common/length"
	"github.com/ledgerwatch/erigon-lib/compress"
	"github.com/ledgerwatch/erigon-lib/kv"
	"github.com/ledgerwatch/erigon-lib/kv/mdbx"
)

func TestAggregatorV3_Merge(t *testing.T) {
	db, agg := testDbAndAggregatorv3(t, 1000)
	defer agg.Close()

	rwTx, err := db.BeginRwNosync(context.Background())
	require.NoError(t, err)
	defer func() {
		if rwTx != nil {
			rwTx.Rollback()
		}
	}()
	agg.SetTx(rwTx)
	agg.StartWrites()
	domCtx := agg.MakeContext()
	defer domCtx.Close()
	domains := agg.SharedDomains(domCtx)

	txs := uint64(100000)
	rnd := rand.New(rand.NewSource(time.Now().UnixNano()))

	var (
		commKey1 = []byte("someCommKey")
		commKey2 = []byte("otherCommKey")
	)

	// keys are encodings of numbers 1..31
	// each key changes value on every txNum which is multiple of the key
	var maxWrite, otherMaxWrite uint64
	for txNum := uint64(1); txNum <= txs; txNum++ {
		agg.SetTxNum(txNum)

		addr, loc := make([]byte, length.Addr), make([]byte, length.Hash)

		n, err := rnd.Read(addr)
		require.NoError(t, err)
		require.EqualValues(t, length.Addr, n)

		n, err = rnd.Read(loc)
		require.NoError(t, err)
		require.EqualValues(t, length.Hash, n)

		buf := EncodeAccountBytes(1, uint256.NewInt(0), nil, 0)
		err = domains.UpdateAccountData(addr, buf, nil)
		require.NoError(t, err)

		err = domains.WriteAccountStorage(addr, loc, []byte{addr[0], loc[0]}, nil)
		require.NoError(t, err)

		var v [8]byte
		binary.BigEndian.PutUint64(v[:], txNum)
		if txNum%135 == 0 {
			pv, _, err := domCtx.GetLatest(kv.CommitmentDomain, commKey2, nil, rwTx)
			require.NoError(t, err)

			err = domains.UpdateCommitmentData(commKey2, v[:], pv)
			require.NoError(t, err)
			otherMaxWrite = txNum
		} else {
			pv, _, err := domCtx.GetLatest(kv.CommitmentDomain, commKey1, nil, rwTx)
			require.NoError(t, err)

			err = domains.UpdateCommitmentData(commKey1, v[:], pv)
			require.NoError(t, err)
			maxWrite = txNum
		}
		require.NoError(t, err)

	}
	err = agg.Flush(context.Background(), rwTx)
	require.NoError(t, err)
	agg.FinishWrites()

	require.NoError(t, err)
	err = rwTx.Commit()
	require.NoError(t, err)
	rwTx = nil

	// Check the history
	roTx, err := db.BeginRo(context.Background())
	require.NoError(t, err)
	defer roTx.Rollback()

	dc := agg.MakeContext()

	v, ex, err := dc.GetLatest(kv.CommitmentDomain, commKey1, nil, roTx)
	require.NoError(t, err)
	require.Truef(t, ex, "key %x not found", commKey1)

	require.EqualValues(t, maxWrite, binary.BigEndian.Uint64(v[:]))

	v, ex, err = dc.GetLatest(kv.CommitmentDomain, commKey2, nil, roTx)
	require.NoError(t, err)
	require.Truef(t, ex, "key %x not found", commKey2)
	dc.Close()

	require.EqualValues(t, otherMaxWrite, binary.BigEndian.Uint64(v[:]))
}

// here we create a bunch of updates for further aggregation.
// FinishTx should merge underlying files several times
// Expected that:
// - we could close first aggregator and open another with previous data still available
// - new aggregator SeekCommitment must return txNum equal to amount of total txns
func TestAggregatorV3_RestartOnDatadir(t *testing.T) {
	logger := log.New()
	aggStep := uint64(50)
	db, agg := testDbAndAggregatorv3(t, aggStep)

	tx, err := db.BeginRw(context.Background())
	require.NoError(t, err)
	defer func() {
		if tx != nil {
			tx.Rollback()
		}
	}()
	agg.SetTx(tx)
	agg.StartWrites()
	domCtx := agg.MakeContext()
	defer domCtx.Close()
	domains := agg.SharedDomains(domCtx)

	var latestCommitTxNum uint64
	rnd := rand.New(rand.NewSource(time.Now().Unix()))

	someKey := []byte("somekey")
	txs := (aggStep / 2) * 19
	t.Logf("step=%d tx_count=%d", aggStep, txs)
	var aux [8]byte
	// keys are encodings of numbers 1..31
	// each key changes value on every txNum which is multiple of the key
	var maxWrite uint64
	addr, loc := make([]byte, length.Addr), make([]byte, length.Hash)
	for txNum := uint64(1); txNum <= txs; txNum++ {
		agg.SetTxNum(txNum)
		binary.BigEndian.PutUint64(aux[:], txNum)

		n, err := rnd.Read(addr)
		require.NoError(t, err)
		require.EqualValues(t, length.Addr, n)

		n, err = rnd.Read(loc)
		require.NoError(t, err)
		require.EqualValues(t, length.Hash, n)
		//keys[txNum-1] = append(addr, loc...)

		buf := EncodeAccountBytes(1, uint256.NewInt(rnd.Uint64()), nil, 0)
		err = domains.UpdateAccountData(addr, buf, nil)
		require.NoError(t, err)

		err = domains.WriteAccountStorage(addr, loc, []byte{addr[0], loc[0]}, nil)
		require.NoError(t, err)

		err = domains.UpdateCommitmentData(someKey, aux[:], nil)
		require.NoError(t, err)
		maxWrite = txNum
	}
	_, err = domains.Commit(true, false)
	require.NoError(t, err)

	err = agg.Flush(context.Background(), tx)
	require.NoError(t, err)
	err = tx.Commit()
	require.NoError(t, err)
	tx = nil

	//tx, err = db.BeginRw(context.Background())
	//require.NoError(t, err)
	//
	//ac := agg.MakeContext()
	//ac.IterateAccounts(tx, []byte{}, func(addr, val []byte) {
	//	fmt.Printf("addr=%x val=%x\n", addr, val)
	//})
	//ac.Close()
	//tx.Rollback()

	err = agg.BuildFiles(txs)
	require.NoError(t, err)

	agg.FinishWrites()
	agg.Close()

	// Start another aggregator on same datadir
	anotherAgg, err := NewAggregatorV3(context.Background(), agg.dir, agg.dir, aggStep, db, logger)
	require.NoError(t, err)
	defer anotherAgg.Close()

	require.NoError(t, anotherAgg.OpenFolder())

	rwTx, err := db.BeginRw(context.Background())
	require.NoError(t, err)
	defer func() {
		if rwTx != nil {
			rwTx.Rollback()
		}
	}()

	anotherAgg.SetTx(rwTx)
	startTx := anotherAgg.EndTxNumMinimax()
	ac2 := anotherAgg.MakeContext()
	defer ac2.Close()
	dom2 := anotherAgg.SharedDomains(ac2)

	_, sstartTx, err := dom2.SeekCommitment()

	require.NoError(t, err)
	require.GreaterOrEqual(t, sstartTx, startTx)
	require.GreaterOrEqual(t, sstartTx, latestCommitTxNum)
	_ = sstartTx
	rwTx.Rollback()
	rwTx = nil

	// Check the history
	roTx, err := db.BeginRo(context.Background())
	require.NoError(t, err)
	defer roTx.Rollback()

	dc := anotherAgg.MakeContext()
	v, ex, err := dc.GetLatest(kv.CommitmentDomain, someKey, nil, roTx)
	require.NoError(t, err)
	require.True(t, ex)
	dc.Close()

	require.EqualValues(t, maxWrite, binary.BigEndian.Uint64(v[:]))
}

func TestAggregatorV3_RestartOnFiles(t *testing.T) {
	logger := log.New()
	aggStep := uint64(100)

	db, agg := testDbAndAggregatorv3(t, aggStep)
	path := filepath.Dir(agg.dir)

	tx, err := db.BeginRw(context.Background())
	require.NoError(t, err)
	defer func() {
		if tx != nil {
			tx.Rollback()
		}
	}()
	agg.SetTx(tx)
	agg.StartWrites()
	domCtx := agg.MakeContext()
	defer domCtx.Close()
	domains := agg.SharedDomains(domCtx)

	txs := aggStep * 5
	t.Logf("step=%d tx_count=%d\n", aggStep, txs)

	rnd := rand.New(rand.NewSource(0))
	keys := make([][]byte, txs)

	for txNum := uint64(1); txNum <= txs; txNum++ {
		agg.SetTxNum(txNum)

		addr, loc := make([]byte, length.Addr), make([]byte, length.Hash)
		n, err := rnd.Read(addr)
		require.NoError(t, err)
		require.EqualValues(t, length.Addr, n)

		n, err = rnd.Read(loc)
		require.NoError(t, err)
		require.EqualValues(t, length.Hash, n)

		buf := EncodeAccountBytes(txNum, uint256.NewInt(1000000000000), nil, 0)
		err = domains.UpdateAccountData(addr, buf[:], nil)
		require.NoError(t, err)

		err = domains.WriteAccountStorage(addr, loc, []byte{addr[0], loc[0]}, nil)
		require.NoError(t, err)

		keys[txNum-1] = append(addr, loc...)
	}

	// flush and build files
	err = agg.Flush(context.Background(), tx)
	require.NoError(t, err)

	latestStepInDB := agg.accounts.LastStepInDB(tx)
	require.Equal(t, 5, int(latestStepInDB))

	err = tx.Commit()
	require.NoError(t, err)
	agg.FinishWrites()

	err = agg.BuildFiles(txs)
	require.NoError(t, err)

	tx = nil
	agg.Close()
	db.Close()

	// remove database files
	require.NoError(t, os.RemoveAll(filepath.Join(path, "db4")))

	// open new db and aggregator instances
	newDb := mdbx.NewMDBX(logger).InMem(filepath.Join(path, "db4")).WithTableCfg(func(defaultBuckets kv.TableCfg) kv.TableCfg {
		return kv.ChaindataTablesCfg
	}).MustOpen()
	t.Cleanup(newDb.Close)

	newTx, err := newDb.BeginRw(context.Background())
	require.NoError(t, err)
	defer newTx.Rollback()

	newAgg, err := NewAggregatorV3(context.Background(), agg.dir, agg.dir, aggStep, newDb, logger)
	require.NoError(t, err)
	require.NoError(t, newAgg.OpenFolder())

	newAgg.SetTx(newTx)
	defer newAgg.StartWrites().FinishWrites()

	ac := newAgg.MakeContext()
	defer ac.Close()
	newDoms := newAgg.SharedDomains(ac)
	defer newDoms.Close()

	_, latestTx, err := newDoms.SeekCommitment()
	require.NoError(t, err)
	t.Logf("seek to latest_tx=%d", latestTx)

	miss := uint64(0)
	for i, key := range keys {
		if uint64(i+1) >= txs-aggStep {
			continue // finishtx always stores last agg step in db which we deleted, so missing  values which were not aggregated is expected
		}
		stored, _, err := ac.GetLatest(kv.AccountsDomain, key[:length.Addr], nil, newTx)
		require.NoError(t, err)
		if len(stored) == 0 {
			miss++
			//fmt.Printf("%x [%d/%d]", key, miss, i+1) // txnum starts from 1
			continue
		}
		nonce, _, _ := DecodeAccountBytes(stored)

		require.EqualValues(t, i+1, int(nonce))

		storedV, found, err := ac.GetLatest(kv.StorageDomain, key[:length.Addr], key[length.Addr:], newTx)
		require.NoError(t, err)
		require.True(t, found)
		_ = key[0]
		_ = storedV[0]
		require.EqualValues(t, key[0], storedV[0])
		require.EqualValues(t, key[length.Addr], storedV[1])
	}
	newAgg.Close()

	require.NoError(t, err)
}

func TestAggregator_ReplaceCommittedKeys(t *testing.T) {
	aggStep := uint64(500)

	db, agg := testDbAndAggregatorv3(t, aggStep)
	t.Cleanup(agg.Close)

	tx, err := db.BeginRw(context.Background())
	require.NoError(t, err)
	defer func() {
		if tx != nil {
			tx.Rollback()
		}
	}()
	agg.SetTx(tx)
	defer agg.StartUnbufferedWrites().FinishWrites()

	var latestCommitTxNum uint64
	commit := func(txn uint64) error {
		err = tx.Commit()
		require.NoError(t, err)
		tx, err = db.BeginRw(context.Background())
		require.NoError(t, err)
		t.Logf("commit to db txn=%d", txn)

		atomic.StoreUint64(&latestCommitTxNum, txn)
		agg.SetTx(tx)
		return nil
	}

	ct := agg.MakeContext()
	defer ct.Close()
	domains := agg.SharedDomains(ct)

	txs := (aggStep) * StepsInColdFile
	t.Logf("step=%d tx_count=%d", aggStep, txs)

	rnd := rand.New(rand.NewSource(0))
	keys := make([][]byte, txs/2)

	var txNum uint64
	for txNum = uint64(1); txNum <= txs/2; txNum++ {
		agg.SetTxNum(txNum)

		addr, loc := make([]byte, length.Addr), make([]byte, length.Hash)
		n, err := rnd.Read(addr)
		require.NoError(t, err)
		require.EqualValues(t, length.Addr, n)

		n, err = rnd.Read(loc)
		require.NoError(t, err)
		require.EqualValues(t, length.Hash, n)
		keys[txNum-1] = append(addr, loc...)

		buf := EncodeAccountBytes(1, uint256.NewInt(0), nil, 0)

		prev, _, err := ct.accounts.GetLatest(addr, nil, tx)
		require.NoError(t, err)

		err = domains.UpdateAccountData(addr, buf, prev)
		require.NoError(t, err)

		prev, _, err = ct.storage.GetLatest(addr, loc, tx)
		require.NoError(t, err)
		err = domains.WriteAccountStorage(addr, loc, []byte{addr[0], loc[0]}, prev)
		require.NoError(t, err)

	}
	require.NoError(t, commit(txNum))

	half := txs / 2
	for txNum = txNum + 1; txNum <= txs; txNum++ {
		agg.SetTxNum(txNum)

		addr, loc := keys[txNum-1-half][:length.Addr], keys[txNum-1-half][length.Addr:]

		prev, _, err := ct.storage.GetLatest(addr, loc, tx)
		require.NoError(t, err)
		err = domains.WriteAccountStorage(addr, loc, []byte{addr[0], loc[0]}, prev)
		require.NoError(t, err)
	}

	err = tx.Commit()
	tx = nil

	tx, err = db.BeginRw(context.Background())
	require.NoError(t, err)

	ctx := agg.MakeContext()
	defer ctx.Close()

	for i, key := range keys {
		storedV, found, err := ctx.storage.GetLatest(key[:length.Addr], key[length.Addr:], tx)
		require.Truef(t, found, "key %x not found %d", key, i)
		require.NoError(t, err)
		require.EqualValues(t, key[0], storedV[0])
		require.EqualValues(t, key[length.Addr], storedV[1])
	}
	require.NoError(t, err)
}

func Test_EncodeCommitmentState(t *testing.T) {
	cs := commitmentState{
		txNum:     rand.Uint64(),
		trieState: make([]byte, 1024),
	}
	n, err := rand.Read(cs.trieState)
	require.NoError(t, err)
	require.EqualValues(t, len(cs.trieState), n)

	buf, err := cs.Encode()
	require.NoError(t, err)
	require.NotEmpty(t, buf)

	var dec commitmentState
	err = dec.Decode(buf)
	require.NoError(t, err)
	require.EqualValues(t, cs.txNum, dec.txNum)
	require.EqualValues(t, cs.trieState, dec.trieState)
}

func pivotKeysFromKV(dataPath string) ([][]byte, error) {
	decomp, err := compress.NewDecompressor(dataPath)
	if err != nil {
		return nil, err
	}

	getter := decomp.MakeGetter()
	getter.Reset(0)

	key := make([]byte, 0, 64)

	listing := make([][]byte, 0, 1000)

	for getter.HasNext() {
		if len(listing) > 100000 {
			break
		}
		key, _ := getter.Next(key[:0])
		listing = append(listing, common.Copy(key))
		getter.Skip()
	}
	decomp.Close()

	return listing, nil
}

func generateCompressedKV(tb testing.TB, tmp string, keySize, valueSize, keyCount int, logger log.Logger) string {
	tb.Helper()

	args := BtIndexWriterArgs{
		IndexFile: path.Join(tmp, fmt.Sprintf("%dk.bt", keyCount/1000)),
		TmpDir:    tmp,
		KeyCount:  12,
	}

	iw, err := NewBtIndexWriter(args, logger)
	require.NoError(tb, err)

	defer iw.Close()
	rnd := rand.New(rand.NewSource(0))
	values := make([]byte, valueSize)

	dataPath := path.Join(tmp, fmt.Sprintf("%dk.kv", keyCount/1000))
	comp, err := compress.NewCompressor(context.Background(), "cmp", dataPath, tmp, compress.MinPatternScore, 1, log.LvlDebug, logger)
	require.NoError(tb, err)

	collector := etl.NewCollector(BtreeLogPrefix+" genCompress", tb.TempDir(), etl.NewSortableBuffer(datasize.KB*8), logger)

	for i := 0; i < keyCount; i++ {
		key := make([]byte, keySize)
		n, err := rnd.Read(key[:])
		require.EqualValues(tb, keySize, n)
		binary.BigEndian.PutUint64(key[keySize-8:], uint64(i))
		require.NoError(tb, err)

		n, err = rnd.Read(values[:rnd.Intn(valueSize)+1])
		require.NoError(tb, err)

		err = collector.Collect(key, values[:n])
		require.NoError(tb, err)
	}

	loader := func(k, v []byte, _ etl.CurrentTableReader, _ etl.LoadNextFunc) error {
		err = comp.AddWord(k)
		require.NoError(tb, err)
		err = comp.AddWord(v)
		require.NoError(tb, err)
		return nil
	}

	err = collector.Load(nil, "", loader, etl.TransformArgs{})
	require.NoError(tb, err)

	collector.Close()

	err = comp.Compress()
	require.NoError(tb, err)
	comp.Close()

	decomp, err := compress.NewDecompressor(dataPath)
	require.NoError(tb, err)

	getter := decomp.MakeGetter()
	getter.Reset(0)

	var pos uint64
	key := make([]byte, keySize)
	for i := 0; i < keyCount; i++ {
		if !getter.HasNext() {
			tb.Fatalf("not enough values at %d", i)
			break
		}

		keys, _ := getter.Next(key[:0])
		err = iw.AddKey(keys[:], pos)

		pos = getter.Skip()
		require.NoError(tb, err)
	}
	decomp.Close()

	require.NoError(tb, iw.Build())
	iw.Close()

	return decomp.FilePath()
}

<<<<<<< HEAD
func Test_InitBtreeIndex(t *testing.T) {
	logger := log.New()
	tmp := t.TempDir()

	keyCount, M := 100, uint64(4)
	compPath := generateCompressedKV(t, tmp, 52, 300, keyCount, logger)
	decomp, err := compress.NewDecompressor(compPath)
	require.NoError(t, err)
	defer decomp.Close()

	err = BuildBtreeIndexWithDecompressor(filepath.Join(tmp, "a.bt"), decomp, &background.Progress{}, tmp, logger)
	require.NoError(t, err)

	bt, err := OpenBtreeIndexWithDecompressor(filepath.Join(tmp, "a.bt"), M, decomp)
	require.NoError(t, err)
	require.EqualValues(t, bt.KeyCount(), keyCount)
	bt.Close()
}

func testDbAndAggregatorv3(t *testing.T, aggStep uint64) (kv.RwDB, *AggregatorV3) {
=======
func testDbAndAggregatorv3(t *testing.T, aggStep uint64) (string, kv.RwDB, *AggregatorV3) {
>>>>>>> c5630563
	t.Helper()
	path := t.TempDir()
	logger := log.New()
	dir := filepath.Join(path, "snapshots", "history")
	require.NoError(t, os.MkdirAll(filepath.Join(path, "db4"), 0740))
	require.NoError(t, os.MkdirAll(filepath.Join(path, "warm"), 0740))
	require.NoError(t, os.MkdirAll(dir, 0740))
	db := mdbx.NewMDBX(logger).InMem(path).WithTableCfg(func(defaultBuckets kv.TableCfg) kv.TableCfg {
		return kv.ChaindataTablesCfg
	}).MustOpen()
	t.Cleanup(db.Close)

	agg, err := NewAggregatorV3(context.Background(), dir, filepath.Join(path, "e4", "tmp"), aggStep, db, logger)
	require.NoError(t, err)
	err = agg.OpenFolder()
	agg.DisableFsync()
	require.NoError(t, err)
	return db, agg
}

// generate test data for table tests, containing n; n < 20 keys of length 20 bytes and values of length <= 16 bytes
func generateInputData(tb testing.TB, keySize, valueSize, keyCount int) ([][]byte, [][]byte) {
	tb.Helper()

	rnd := rand.New(rand.NewSource(0))
	values := make([][]byte, keyCount)
	keys := make([][]byte, keyCount)

	bk, bv := make([]byte, keySize), make([]byte, valueSize)
	for i := 0; i < keyCount; i++ {
		n, err := rnd.Read(bk[:])
		require.EqualValues(tb, keySize, n)
		require.NoError(tb, err)
		keys[i] = common.Copy(bk[:n])

		n, err = rnd.Read(bv[:rnd.Intn(valueSize)+1])
		require.NoError(tb, err)

		values[i] = common.Copy(bv[:n])
	}
	return keys, values
}

func TestAggregatorV3_SharedDomains(t *testing.T) {
	db, agg := testDbAndAggregatorv3(t, 20)
	defer agg.Close()
	defer db.Close()

	mc2 := agg.MakeContext()
	defer mc2.Close()
	domains := agg.SharedDomains(mc2)

	rwTx, err := db.BeginRw(context.Background())
	require.NoError(t, err)
	defer rwTx.Rollback()

	domains.SetTx(rwTx)
	agg.SetTx(rwTx)
	agg.StartWrites()

	//agg.StartUnbufferedWrites()
	defer agg.FinishWrites()
	defer domains.Close()

	keys, vals := generateInputData(t, 20, 16, 10)
	keys = keys[:2]

	var i int
	roots := make([][]byte, 0, 10)
	var pruneFrom uint64 = 5

	mc := agg.MakeContext()
	defer mc.Close()

	for i = 0; i < len(vals); i++ {
		domains.SetTxNum(uint64(i))

		for j := 0; j < len(keys); j++ {
			buf := EncodeAccountBytes(uint64(i), uint256.NewInt(uint64(i*100_000)), nil, 0)
			prev, err := domains.LatestAccount(keys[j])
			require.NoError(t, err)

			err = domains.UpdateAccountData(keys[j], buf, prev)
			//err = domains.UpdateAccountCode(keys[j], vals[i], nil)
			require.NoError(t, err)
		}
		rh, err := domains.Commit(true, false)
		require.NoError(t, err)
		require.NotEmpty(t, rh)
		roots = append(roots, rh)
	}

	err = agg.Flush(context.Background(), rwTx)
	require.NoError(t, err)

	err = agg.Unwind(context.Background(), pruneFrom)
	require.NoError(t, err)

	for i = int(pruneFrom); i < len(vals); i++ {
		domains.SetTxNum(uint64(i))

		for j := 0; j < len(keys); j++ {
			buf := EncodeAccountBytes(uint64(i), uint256.NewInt(uint64(i*100_000)), nil, 0)
			prev, _, err := mc.GetLatest(kv.AccountsDomain, keys[j], nil, rwTx)
			require.NoError(t, err)

			err = domains.UpdateAccountData(keys[j], buf, prev)
			require.NoError(t, err)
			//err = domains.UpdateAccountCode(keys[j], vals[i], nil)
			//require.NoError(t, err)
		}

		rh, err := domains.Commit(true, false)
		require.NoError(t, err)
		require.NotEmpty(t, rh)
		require.EqualValues(t, roots[i], rh)
	}

	err = agg.Flush(context.Background(), rwTx)
	require.NoError(t, err)

	pruneFrom = 3
	err = agg.Unwind(context.Background(), pruneFrom)
	require.NoError(t, err)

	for i = int(pruneFrom); i < len(vals); i++ {
		domains.SetTxNum(uint64(i))

		for j := 0; j < len(keys); j++ {
			buf := EncodeAccountBytes(uint64(i), uint256.NewInt(uint64(i*100_000)), nil, 0)
			prev, _, err := mc.GetLatest(kv.AccountsDomain, keys[j], nil, rwTx)
			require.NoError(t, err)

			err = domains.UpdateAccountData(keys[j], buf, prev)
			require.NoError(t, err)
			//err = domains.UpdateAccountCode(keys[j], vals[i], nil)
			//require.NoError(t, err)
		}

		rh, err := domains.Commit(true, false)
		require.NoError(t, err)
		require.NotEmpty(t, rh)
		require.EqualValues(t, roots[i], rh)
	}
}

func Test_helper_decodeAccountv3Bytes(t *testing.T) {
	input, err := hex.DecodeString("000114000101")
	require.NoError(t, err)

	n, b, ch := DecodeAccountBytes(input)
	fmt.Printf("input %x nonce %d balance %d codeHash %d\n", input, n, b.Uint64(), ch)

}<|MERGE_RESOLUTION|>--- conflicted
+++ resolved
@@ -603,30 +603,7 @@
 	return decomp.FilePath()
 }
 
-<<<<<<< HEAD
-func Test_InitBtreeIndex(t *testing.T) {
-	logger := log.New()
-	tmp := t.TempDir()
-
-	keyCount, M := 100, uint64(4)
-	compPath := generateCompressedKV(t, tmp, 52, 300, keyCount, logger)
-	decomp, err := compress.NewDecompressor(compPath)
-	require.NoError(t, err)
-	defer decomp.Close()
-
-	err = BuildBtreeIndexWithDecompressor(filepath.Join(tmp, "a.bt"), decomp, &background.Progress{}, tmp, logger)
-	require.NoError(t, err)
-
-	bt, err := OpenBtreeIndexWithDecompressor(filepath.Join(tmp, "a.bt"), M, decomp)
-	require.NoError(t, err)
-	require.EqualValues(t, bt.KeyCount(), keyCount)
-	bt.Close()
-}
-
 func testDbAndAggregatorv3(t *testing.T, aggStep uint64) (kv.RwDB, *AggregatorV3) {
-=======
-func testDbAndAggregatorv3(t *testing.T, aggStep uint64) (string, kv.RwDB, *AggregatorV3) {
->>>>>>> c5630563
 	t.Helper()
 	path := t.TempDir()
 	logger := log.New()
